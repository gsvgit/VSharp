--- conflicted
+++ resolved
@@ -50,13 +50,13 @@
             return a.Count == b.Length && b.Length == c.Length && c.Length == c[3] - 4;
         }
 
-<<<<<<< HEAD
         public int[] Mutate(int i)
         {
             var a = new int[] {1, 2, 3, 4, 5};
             a[i] = 10;
             return a;
-=======
+        }
+
         public int LowerBoundTest()
         {
             var c = new int[4, 2] { { 1, 1 }, { 2, 2 }, { 3, 3 }, { 4, 4 } };
@@ -96,7 +96,6 @@
         {
             var c = new int[4, 2] { { 1, 1 }, { 2, 2 }, { 3, 3 }, { 4, 4 } };
             return c.Rank;
->>>>>>> 258c1be1
         }
     }
 }