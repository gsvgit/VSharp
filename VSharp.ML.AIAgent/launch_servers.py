import argparse
import json
import logging
import os
import signal
import subprocess
import time
from contextlib import contextmanager
from queue import Empty, Queue

import psutil
from aiohttp import web

from common.constants import SERVER_WORKING_DIR
from config import BrokerConfig, FeatureConfig, GeneralConfig, ServerConfig
from connection.broker_conn.classes import ServerInstanceInfo, Undefined, WSUrl

routes = web.RouteTableDef()
logging.basicConfig(
    level=GeneralConfig.LOGGER_LEVEL,
    filename="instance_manager.log",
    filemode="w",
    format="%(asctime)s - p%(process)d: %(name)s - [%(levelname)s]: %(message)s",
)


@routes.get("/get_ws")
async def dequeue_instance(request):
<<<<<<< HEAD
    retry_count = 60
    while retry_count:
        try:
            server_info = SERVER_INSTANCES.get(timeout=1)
            assert server_info.pid is Undefined
            server_info = run_server_instance(
                port=server_info.port, start_server=START_SERVERS
            )
            logging.info(f"issued {server_info}: {psutil.Process(server_info.pid)}")
            return web.json_response(server_info.to_json())
        except Empty:
            logging.warning(
                f"{os.getpid()} tried to dequeue an empty queue. {retry_count} retries left"
            )
        retry_count -= 1
    logging.error("Couldn't dequeue instance, the queue is not replenishing")
    raise RuntimeError("Couldn't dequeue instance, the queue is not replenishing")
=======
    try:
        server_info = SERVER_INSTANCES.get(block=False)
        assert server_info.pid is Undefined
        server_info = run_server_instance(
            port=server_info.port,
            start_server=FeatureConfig.ON_GAME_SERVER_RESTART.enabled,
        )
        logging.info(f"issued {server_info}: {psutil.Process(server_info.pid)}")
        return web.json_response(server_info.to_json())
    except Empty:
        logging.error("Couldn't dequeue instance, the queue is not replenishing")
        raise
>>>>>>> 7961a550


@routes.post("/post_ws")
async def enqueue_instance(request):
    returned_instance_info_raw = await request.read()
    returned_instance_info = ServerInstanceInfo.from_json(
        returned_instance_info_raw.decode("utf-8")
    )
    logging.info(f"got {returned_instance_info} from client")

    if FeatureConfig.ON_GAME_SERVER_RESTART.enabled:
        kill_server(returned_instance_info)
        returned_instance_info = ServerInstanceInfo(
            returned_instance_info.port, returned_instance_info.ws_url, pid=Undefined
        )

    SERVER_INSTANCES.put(returned_instance_info)
    logging.info(f"enqueue {returned_instance_info}")
    return web.HTTPOk()


@routes.post("/send_res")
async def append_results(request):
    global RESULTS
    data = await request.read()
    decoded = data.decode("utf-8")
    RESULTS.append(decoded)
    return web.HTTPOk()


@routes.get("/recv_res")
async def send_and_clear_results(request):
    global RESULTS
    if not RESULTS:
        raise RuntimeError("Must play a game first")
    rst = json.dumps(RESULTS)
    RESULTS = []
    return web.Response(text=rst)


def get_socket_url(port: int) -> WSUrl:
    return f"ws://0.0.0.0:{port}/gameServer"


def run_server_instance(port: int, start_server: bool) -> ServerInstanceInfo:
    launch_server = [
        "dotnet",
        "VSharp.ML.GameServer.Runner.dll",
        "--checkactualcoverage",
        "--port",
    ]
    ws_url = get_socket_url(port)
    if not start_server:
        return ServerInstanceInfo(port, ws_url, pid=Undefined)

    proc = subprocess.Popen(
        launch_server + [str(port)],
<<<<<<< HEAD
        start_new_session=True,
        cwd=SERVER_WORKING_DIR,
    )
=======
        stdout=subprocess.PIPE,
        start_new_session=True,
        cwd=SERVER_WORKING_DIR,
    )

    while True:
        out = proc.stdout.readline()
        if out and "Smooth!" in out.decode("utf-8"):
            print(out.decode("utf-8"), end="")
            break

>>>>>>> 7961a550
    server_pid = proc.pid
    PROCS.append(server_pid)
    logging.info(
        f"running new instance on {port=} with {server_pid=}:"
        + f"{server_pid}: "
        + " ".join(launch_server + [str(port)])
    )
<<<<<<< HEAD

    wait_for_alive_retries = FeatureConfig.ON_GAME_SERVER_RESTART.wait_for_reset_retries
    while wait_for_alive_retries:
        logging.info(
            f"Waiting for {server_pid}:{ws_url} to start, {wait_for_alive_retries} retries left"
        )
        if psutil.Process(server_pid).status() == psutil.STATUS_RUNNING:
            break
        time.sleep(FeatureConfig.ON_GAME_SERVER_RESTART.wait_for_reset_time)
        wait_for_alive_retries -= 1

    if wait_for_alive_retries == 0:
        raise RuntimeError(f"{server_pid}:{ws_url} has not resurrected")

    logging.info(
        f"we should have run {ws_url} on process: {psutil.Process(server_pid)}"
    )
=======
>>>>>>> 7961a550

    ws_url = get_socket_url(port)
    return ServerInstanceInfo(port, ws_url, server_pid)


def run_servers(num_inst: int, start_port: int) -> list[ServerInstanceInfo]:
    servers_info = []
    for i in range(num_inst):
        server_info = run_server_instance(start_port + i, False)
        servers_info.append(server_info)

    return servers_info


def kill_server(server_instance: ServerInstanceInfo):
    os.kill(server_instance.pid, signal.SIGKILL)
    PROCS.remove(server_instance.pid)

<<<<<<< HEAD
    wait_for_reset_retries = FeatureConfig.ON_GAME_SERVER_RESTART.wait_for_reset_retries
=======
    proc_info = psutil.Process(server_instance.pid)
    wait_for_reset_retries = FeatureConfig.ON_GAME_SERVER_RESTART.wait_for_reset_retries

>>>>>>> 7961a550
    while wait_for_reset_retries:
        logging.info(
            f"Waiting for {server_instance} to die, {wait_for_reset_retries} retries left"
        )
<<<<<<< HEAD
        if psutil.Process(server_instance.pid).status() in (
            psutil.STATUS_DEAD,
            psutil.STATUS_ZOMBIE,
        ):
            break
        time.sleep(FeatureConfig.ON_GAME_SERVER_RESTART.wait_for_reset_time)
        wait_for_reset_retries -= 1

    if wait_for_reset_retries == 0:
        raise RuntimeError(f"{server_instance} could not be killed")

    logging.info(f"killed {psutil.Process(server_instance.pid)}")
=======
        if proc_info.status() in (psutil.STATUS_DEAD, psutil.STATUS_ZOMBIE):
            logging.info(f"killed {proc_info}")
            return
        time.sleep(FeatureConfig.ON_GAME_SERVER_RESTART.wait_for_reset_time)
        wait_for_reset_retries -= 1

    raise RuntimeError(f"{server_instance} could not be killed")
>>>>>>> 7961a550


def kill_process(pid: int):
    os.kill(pid, signal.SIGKILL)
    PROCS.remove(pid)


@contextmanager
def server_manager(server_queue: Queue[ServerInstanceInfo]):
    global PROCS
    servers_info = run_servers(
        num_inst=GeneralConfig.SERVER_COUNT,
        start_port=ServerConfig.VSHARP_INSTANCES_START_PORT,
<<<<<<< HEAD
        start_servers=False,
=======
>>>>>>> 7961a550
    )

    for server_info in servers_info:
        server_queue.put(server_info)
    try:
        yield
    finally:
        for proc in list(PROCS):
            kill_process(proc)
        PROCS = []


def main():
    global SERVER_INSTANCES, PROCS, RESULTS
    parser = argparse.ArgumentParser(description="V# instances launcher")
    parser.add_argument(
        "--debug",
        action=argparse.BooleanOptionalAction,
        help="dont launch servers if set",
    )

    # Queue[ServerInstanceInfo]
    SERVER_INSTANCES = Queue()
    PROCS = []
    RESULTS = []

    with server_manager(SERVER_INSTANCES):
        app = web.Application()
        app.add_routes(routes)
        web.run_app(app, port=BrokerConfig.BROKER_PORT)


if __name__ == "__main__":
    main()<|MERGE_RESOLUTION|>--- conflicted
+++ resolved
@@ -26,25 +26,6 @@
 
 @routes.get("/get_ws")
 async def dequeue_instance(request):
-<<<<<<< HEAD
-    retry_count = 60
-    while retry_count:
-        try:
-            server_info = SERVER_INSTANCES.get(timeout=1)
-            assert server_info.pid is Undefined
-            server_info = run_server_instance(
-                port=server_info.port, start_server=START_SERVERS
-            )
-            logging.info(f"issued {server_info}: {psutil.Process(server_info.pid)}")
-            return web.json_response(server_info.to_json())
-        except Empty:
-            logging.warning(
-                f"{os.getpid()} tried to dequeue an empty queue. {retry_count} retries left"
-            )
-        retry_count -= 1
-    logging.error("Couldn't dequeue instance, the queue is not replenishing")
-    raise RuntimeError("Couldn't dequeue instance, the queue is not replenishing")
-=======
     try:
         server_info = SERVER_INSTANCES.get(block=False)
         assert server_info.pid is Undefined
@@ -57,7 +38,6 @@
     except Empty:
         logging.error("Couldn't dequeue instance, the queue is not replenishing")
         raise
->>>>>>> 7961a550
 
 
 @routes.post("/post_ws")
@@ -115,11 +95,6 @@
 
     proc = subprocess.Popen(
         launch_server + [str(port)],
-<<<<<<< HEAD
-        start_new_session=True,
-        cwd=SERVER_WORKING_DIR,
-    )
-=======
         stdout=subprocess.PIPE,
         start_new_session=True,
         cwd=SERVER_WORKING_DIR,
@@ -131,7 +106,6 @@
             print(out.decode("utf-8"), end="")
             break
 
->>>>>>> 7961a550
     server_pid = proc.pid
     PROCS.append(server_pid)
     logging.info(
@@ -139,26 +113,6 @@
         + f"{server_pid}: "
         + " ".join(launch_server + [str(port)])
     )
-<<<<<<< HEAD
-
-    wait_for_alive_retries = FeatureConfig.ON_GAME_SERVER_RESTART.wait_for_reset_retries
-    while wait_for_alive_retries:
-        logging.info(
-            f"Waiting for {server_pid}:{ws_url} to start, {wait_for_alive_retries} retries left"
-        )
-        if psutil.Process(server_pid).status() == psutil.STATUS_RUNNING:
-            break
-        time.sleep(FeatureConfig.ON_GAME_SERVER_RESTART.wait_for_reset_time)
-        wait_for_alive_retries -= 1
-
-    if wait_for_alive_retries == 0:
-        raise RuntimeError(f"{server_pid}:{ws_url} has not resurrected")
-
-    logging.info(
-        f"we should have run {ws_url} on process: {psutil.Process(server_pid)}"
-    )
-=======
->>>>>>> 7961a550
 
     ws_url = get_socket_url(port)
     return ServerInstanceInfo(port, ws_url, server_pid)
@@ -177,31 +131,13 @@
     os.kill(server_instance.pid, signal.SIGKILL)
     PROCS.remove(server_instance.pid)
 
-<<<<<<< HEAD
-    wait_for_reset_retries = FeatureConfig.ON_GAME_SERVER_RESTART.wait_for_reset_retries
-=======
     proc_info = psutil.Process(server_instance.pid)
     wait_for_reset_retries = FeatureConfig.ON_GAME_SERVER_RESTART.wait_for_reset_retries
 
->>>>>>> 7961a550
     while wait_for_reset_retries:
         logging.info(
             f"Waiting for {server_instance} to die, {wait_for_reset_retries} retries left"
         )
-<<<<<<< HEAD
-        if psutil.Process(server_instance.pid).status() in (
-            psutil.STATUS_DEAD,
-            psutil.STATUS_ZOMBIE,
-        ):
-            break
-        time.sleep(FeatureConfig.ON_GAME_SERVER_RESTART.wait_for_reset_time)
-        wait_for_reset_retries -= 1
-
-    if wait_for_reset_retries == 0:
-        raise RuntimeError(f"{server_instance} could not be killed")
-
-    logging.info(f"killed {psutil.Process(server_instance.pid)}")
-=======
         if proc_info.status() in (psutil.STATUS_DEAD, psutil.STATUS_ZOMBIE):
             logging.info(f"killed {proc_info}")
             return
@@ -209,7 +145,6 @@
         wait_for_reset_retries -= 1
 
     raise RuntimeError(f"{server_instance} could not be killed")
->>>>>>> 7961a550
 
 
 def kill_process(pid: int):
@@ -223,10 +158,6 @@
     servers_info = run_servers(
         num_inst=GeneralConfig.SERVER_COUNT,
         start_port=ServerConfig.VSHARP_INSTANCES_START_PORT,
-<<<<<<< HEAD
-        start_servers=False,
-=======
->>>>>>> 7961a550
     )
 
     for server_info in servers_info:
