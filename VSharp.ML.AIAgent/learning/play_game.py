import logging
from statistics import StatisticsError
from time import perf_counter
from typing import TypeAlias
import random

import tqdm
from func_timeout import FunctionTimedOut, func_set_timeout

from common.classes import GameResult, Map2Result
from common.constants import TQDM_FORMAT_DICT
from common.utils import get_states
from config import FeatureConfig
from connection.broker_conn.socket_manager import game_server_socket_manager
from connection.game_server_conn.connector import Connector
from connection.game_server_conn.utils import MapsType, get_maps
from learning.timer.resources_manager import manage_map_inference_times_array
from learning.timer.stats import compute_statistics
from learning.timer.utils import get_map_inference_times
from ml.fileop import save_model
from ml.model_wrappers.protocols import Predictor

TimeDuration: TypeAlias = float


def play_map(
    with_connector: Connector, with_predictor: Predictor
) -> tuple[GameResult, TimeDuration]:
    steps_count = 0
    game_state = None
    actual_coverage = None
    steps = with_connector.steps

    start_time = perf_counter()

    try:
        for _ in range(steps):
            game_state = with_connector.recv_state_or_throw_gameover()
            predicted_state_id = with_predictor.predict(
                game_state, with_connector.map.MapName
            )
            logging.debug(
                f"<{with_predictor.name()}> step: {steps_count}, available states: {get_states(game_state)}, predicted: {predicted_state_id}"
            )

            with_connector.send_step(
                next_state_id=predicted_state_id,
                predicted_usefullness=42.0,  # left it a constant for now
            )

            _ = with_connector.recv_reward_or_throw_gameover()
            steps_count += 1

        _ = with_connector.recv_state_or_throw_gameover()  # wait for gameover
        steps_count += 1
    except Connector.GameOver as gameover:
        if game_state is None:
            logging.warning(
                f"<{with_predictor.name()}>: immediate GameOver on {with_connector.map.MapName}"
            )
<<<<<<< HEAD
            return GameResult(
                steps_count=steps,
                tests_count=0,
                errors_count=0,
                actual_coverage_percent=0,
            ), perf_counter() - start_time
=======
            return (
                GameResult(steps, 0, 0, 0),
                perf_counter() - start_time,
            )
>>>>>>> a569f0c0
        if gameover.actual_coverage is not None:
            actual_coverage = gameover.actual_coverage

        tests_count = gameover.tests_count
        errors_count = gameover.errors_count

    end_time = perf_counter()

    if actual_coverage != 100 and steps_count != steps:
        logging.warning(
            f"<{with_predictor.name()}>: not all steps exshausted on {with_connector.map.MapName} with non-100% coverage"
            f"steps taken: {steps_count}, actual coverage: {actual_coverage:.2f}"
        )
        steps_count = steps

    model_result = GameResult(
        steps_count=steps_count,
        tests_count=tests_count,
        errors_count=errors_count,
        actual_coverage_percent=actual_coverage,
    )

    with_predictor.update(with_connector.map.MapName, model_result)
    return model_result, end_time - start_time


def play_map_with_stats(
    with_connector: Connector, with_predictor: Predictor
) -> tuple[GameResult, TimeDuration]:
    model_result, time_duration = play_map(with_connector, with_predictor)

    with manage_map_inference_times_array():
        try:
            map_inference_times = get_map_inference_times()
            mean, std = compute_statistics(map_inference_times)
            logging.info(
                f"Inference stats for <{with_predictor.name()}> on {with_connector.map.MapName}: {mean=}ms, {std=}ms"
            )
        except StatisticsError:
            logging.info(
                f"<{with_predictor.name()}> on {with_connector.map.MapName}: too few samples for stats count"
            )

    return model_result, time_duration


@func_set_timeout(FeatureConfig.DUMP_BY_TIMEOUT.timeout_sec)
def play_map_with_timeout(
    with_connector: Connector, with_predictor: Predictor
) -> tuple[GameResult, TimeDuration]:
    return play_map_with_stats(with_connector, with_predictor)


def play_game(with_predictor: Predictor, max_steps: int, maps_type: MapsType):
    with game_server_socket_manager() as ws:
        maps = get_maps(websocket=ws, type=maps_type)
    random.shuffle(maps)
    with tqdm.tqdm(
        total=len(maps),
        desc=f"{with_predictor.name():20}: {maps_type.value}",
        **TQDM_FORMAT_DICT,
    ) as pbar:
        list_of_map2result: list[Map2Result] = []
        for game_map in maps:
            logging.info(f"<{with_predictor.name()}> is playing {game_map.MapName}")

            try:
                play_func = (
                    play_map_with_timeout
                    if FeatureConfig.DUMP_BY_TIMEOUT.enabled
                    else play_map_with_stats
                )
                with game_server_socket_manager() as ws:
                    game_result, time = play_func(
                        with_connector=Connector(ws, game_map, max_steps),
                        with_predictor=with_predictor,
                    )
                logging.info(
                    f"<{with_predictor.name()}> finished map {game_map.MapName} "
                    f"in {game_result.steps_count} steps, {time} seconds, "
                    f"actual coverage: {game_result.actual_coverage_percent:.2f}"
                )
            except FunctionTimedOut as fto:
                game_result, time = (
                    GameResult(0, 0, 0, 0),
                    FeatureConfig.DUMP_BY_TIMEOUT.timeout_sec,
                )
                logging.warning(
                    f"<{with_predictor.name()}> timeouted on map {game_map.MapName} with {fto.timedOutAfter}s"
                )
                save_model(
                    with_predictor.model(),
                    to=FeatureConfig.DUMP_BY_TIMEOUT.save_path
                    / f"{with_predictor.name()}.pth",
                )
            list_of_map2result.append(Map2Result(game_map, game_result))
            pbar.update(1)
    return list_of_map2result<|MERGE_RESOLUTION|>--- conflicted
+++ resolved
@@ -58,19 +58,10 @@
             logging.warning(
                 f"<{with_predictor.name()}>: immediate GameOver on {with_connector.map.MapName}"
             )
-<<<<<<< HEAD
-            return GameResult(
-                steps_count=steps,
-                tests_count=0,
-                errors_count=0,
-                actual_coverage_percent=0,
-            ), perf_counter() - start_time
-=======
             return (
                 GameResult(steps, 0, 0, 0),
                 perf_counter() - start_time,
             )
->>>>>>> a569f0c0
         if gameover.actual_coverage is not None:
             actual_coverage = gameover.actual_coverage
 
