--- conflicted
+++ resolved
@@ -166,23 +166,6 @@
                         coverageZone,
                         timeout > 0 ? searchMode.NewFairMode(baseSearchMode) : baseSearchMode
                     ),
-<<<<<<< HEAD
-                    executionMode.SymbolicMode,
-                    unitTests.TestDirectory,
-                    recThreshold,
-                    timeout,
-                    false,
-                    true,
-                    128,
-                    true,
-                    collectStatistics,
-                    100,
-                    oracle,
-                    coverageToSwitchToAI,
-                    stepsToPlay,
-                    false,
-                    "");
-=======
                     executionMode: executionMode.SymbolicMode,
                     outputDirectory: unitTests.TestDirectory,
                     recThreshold: recThreshold,
@@ -191,9 +174,12 @@
                     releaseBranches: true,
                     maxBufferSize: 128,
                     checkAttributes: true,
-                    stopOnCoverageAchieved: 100
-                );
->>>>>>> a1d8b0ab
+                    stopOnCoverageAchieved: 100,
+                    oracle:oracle,
+                    coverageToSwitchToAI:coverageToSwitchToAI,
+                    stepsToPlay:stepsToPlay,
+                    serialize:false,
+                    pathToSerialize:"");
 
             using var explorer = new SILI(options);
 
