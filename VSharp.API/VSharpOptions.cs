--- conflicted
+++ resolved
@@ -1,5 +1,5 @@
 using System.IO;
-using VSharp.Interpreter.IL;
+using VSharp.Explorer;
 
 namespace VSharp;
 
@@ -77,36 +77,7 @@
 /// <summary>
 /// Determines which mode is used for exploration.
 /// </summary>
-<<<<<<< HEAD
-/// <param name="Timeout">Timeout for code exploration in seconds. Negative value means infinite timeout (up to exhaustive coverage or user interruption).</param>
-/// <param name="SolverTimeout">Timeout for SMT solver in seconds. Negative value means no timeout.</param>
-/// <param name="OutputDirectory">Directory to place generated *.vst tests. If null or empty, process working directory is used.</param>
-/// <param name="RenderedTestsDirectory">Directory to place the project with rendered NUnit tests (if <see cref="RenderTests"/> is enabled). If null or empty, parent of process working directory is used.</param>
-/// <param name="RenderTests">If true, NUnit tests are rendered.</param>
-/// <param name="SearchStrategy">Strategy which symbolic virtual machine uses for branch selection.</param>
-/// <param name="Verbosity">Determines which messages are displayed in output.</param>
-/// <param name="RecursionThreshold">If greater than zero, terminate exploration of states which have visited the same loop entry or method more times than the value.</param>
-/// <param name="ReleaseBranches">If true and timeout is specified, a part of allotted time in the end is given to execute remaining states without branching.</param>
-/// <param name="RandomSeed">Fixed seed for random operations. Used if greater than or equal to zero.</param>
-/// <param name="StepsLimit">Number of symbolic machine steps to stop execution after. Zero value means no limit.</param>
-public readonly record struct VSharpOptions(
-    int Timeout = -1,
-    int SolverTimeout = -1,
-    string OutputDirectory = "",
-    string RenderedTestsDirectory = "",
-    bool RenderTests = false,
-    SearchStrategy SearchStrategy = SearchStrategy.BFS,
-    Verbosity Verbosity = Verbosity.Quiet,
-    uint RecursionThreshold = 0u,
-    bool ReleaseBranches = true,
-    int RandomSeed = -1,
-    uint StepsLimit = 0,
-    Oracle? Oracle = null,
-    uint CoverageToSwitchToAI = 0,
-    uint StepsToPlay = 0)
-=======
 public enum ExplorationMode
->>>>>>> 70896165
 {
     Fuzzing,
     Sili,
@@ -140,6 +111,9 @@
     public readonly bool ReleaseBranches = DefaultReleaseBranches;
     public readonly int RandomSeed = DefaultRandomSeed;
     public readonly uint StepsLimit = DefaultStepsLimit;
+    public readonly Oracle? Oracle = null;
+    public readonly uint CoverageToSwitchToAI = 0;
+    public readonly uint StepsToPlay = 0;
 
     /// <summary>
     /// Symbolic virtual machine options.
@@ -168,7 +142,10 @@
         ExplorationMode explorationMode = DefaultExplorationMode,
         bool releaseBranches = DefaultReleaseBranches,
         int randomSeed = DefaultRandomSeed,
-        uint stepsLimit = DefaultStepsLimit)
+        uint stepsLimit = DefaultStepsLimit,
+        Oracle? oracle = null,
+        uint coverageToSwitchToAI = 0,
+        uint stepsToPlay = 0)
     {
         Timeout = timeout;
         SolverTimeout = solverTimeout;
@@ -182,6 +159,9 @@
         ReleaseBranches = releaseBranches;
         RandomSeed = randomSeed;
         StepsLimit = stepsLimit;
+        Oracle = oracle;
+        CoverageToSwitchToAI = coverageToSwitchToAI;
+        StepsToPlay = stepsToPlay;
     }
 
     /// <summary>
