--- conflicted
+++ resolved
@@ -22,17 +22,6 @@
                 | Some(index, arrayType) -> address, index, arrayType
                 | None -> internalfail $"Memmove: unexpected pointer {ref}"
             | _ -> internalfail $"Memmove: unexpected reference {ref}"
-<<<<<<< HEAD
-        let addr1, indices1, arrayType1 = getArrayInfo dst
-        let addr2, indices2, arrayType2 = getArrayInfo src
-        let typ1 = Types.ArrayTypeToSymbolicType arrayType1
-        let typ2 = Types.ArrayTypeToSymbolicType arrayType2
-        let heapRef1 = HeapRef addr1 typ1
-        let heapRef2 = HeapRef addr2 typ2
-        let linearIndex1 = Memory.LinearizeArrayIndex state addr1 indices1 arrayType1
-        let linearIndex2 = Memory.LinearizeArrayIndex state addr2 indices2 arrayType2
-        Memory.CopyArray state heapRef1 linearIndex1 typ1 heapRef2 linearIndex2 typ2 elemCount
-=======
         let dstAddr, dstIndices, dstArrayType = getArrayInfo dst
         let srcAddr, srcIndices, srcArrayType = getArrayInfo src
         let dstType = Types.ArrayTypeToSymbolicType dstArrayType
@@ -42,5 +31,4 @@
         let dstLinearIndex = Memory.LinearizeArrayIndex state dstAddr dstIndices dstArrayType
         let srcLinearIndex = Memory.LinearizeArrayIndex state srcAddr srcIndices srcArrayType
         Memory.CopyArray state srcHeapRef srcLinearIndex srcType dstHeapRef dstLinearIndex dstType elemCount
->>>>>>> d5bf8be4
         Nop()