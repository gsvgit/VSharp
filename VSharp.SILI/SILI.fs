namespace VSharp.Interpreter.IL

open System
open System.Reflection
open System.Collections.Generic
open FSharpx.Collections

open VSharp
open VSharp.Concolic
open VSharp.Core
open CilStateOperations
open VSharp.Interpreter.IL
open VSharp.Solver

type public SILI(options : SiliOptions) =

    let timeout = if options.timeout <= 0 then Double.PositiveInfinity else float options.timeout * 1000.0
    let branchReleaseTimeout = if options.timeout <= 0 || not options.releaseBranches then Double.PositiveInfinity else timeout * 80.0 / 100.0

    let mutable branchesReleased = false
    let mutable isStopped = false

    let statistics =
        let dumpInterval = if options.collectContinuousDump then 250 else -1
        new SILIStatistics(dumpInterval)

    let infty = UInt32.MaxValue
    let emptyState = Memory.EmptyState()
    let isConcolicMode =
        match options.executionMode with
        | ConcolicMode -> true
        | SymbolicMode -> false
    let interpreter = ILInterpreter(isConcolicMode)

    let mutable reportFinished : cilState -> unit = fun _ -> internalfail "reporter not configured!"
    let mutable reportError : cilState -> string -> unit = fun _ -> internalfail "reporter not configured!"
    let mutable reportStateIncomplete : cilState -> unit = fun _ -> internalfail "reporter not configured!"
    let mutable reportIncomplete : InsufficientInformationException -> unit = fun _ -> internalfail "reporter not configured!"
    let mutable reportStateInternalFail : cilState -> Exception -> unit = fun _ -> internalfail "reporter not configured!"
    let mutable reportInternalFail : Method option -> Exception -> unit = fun _ -> internalfail "reporter not configured!"
    let mutable concolicMachines : Dictionary<cilState, ClientMachine> = Dictionary<cilState, ClientMachine>()

    let () =
        if options.visualize then
            DotVisualizer options.outputDirectory :> IVisualizer |> Application.setVisualizer
        SetMaxBuferSize options.maxBufferSize
        TestGenerator.setMaxBufferSize options.maxBufferSize

    let inCoverageZone coverageZone (entryMethods : Method list) =
        match coverageZone with
        | MethodZone -> fun method -> entryMethods |> List.contains method
        | ClassZone -> fun method -> entryMethods |> List.exists (fun m -> method.DeclaringType.TypeHandle = m.DeclaringType.TypeHandle)
        | ModuleZone -> fun method -> entryMethods |> List.exists (fun m -> method.Module.ModuleHandle = m.Module.ModuleHandle)

    let isSat pc =
        // TODO: consider trivial cases
        emptyState.pc <- pc
        match SolverInteraction.checkSat emptyState with
        | SolverInteraction.SmtSat _
        | SolverInteraction.SmtUnknown _ -> true
        | _ -> false

    let rec mkForwardSearcher = function
        | BFSMode -> BFSSearcher(infty) :> IForwardSearcher
        | DFSMode -> DFSSearcher(infty) :> IForwardSearcher
        | ShortestDistanceBasedMode -> ShortestDistanceBasedSearcher(infty, statistics) :> IForwardSearcher
        | RandomShortestDistanceBasedMode -> RandomShortestDistanceBasedSearcher(infty, statistics) :> IForwardSearcher
        | ContributedCoverageMode -> DFSSortedByContributedCoverageSearcher(infty, statistics) :> IForwardSearcher
        | FairMode baseMode ->
            FairSearcher((fun _ -> mkForwardSearcher baseMode), uint branchReleaseTimeout, statistics) :> IForwardSearcher
        | InterleavedMode(base1, stepCount1, base2, stepCount2) ->
            InterleavedSearcher([mkForwardSearcher base1, stepCount1; mkForwardSearcher base2, stepCount2]) :> IForwardSearcher
        | GuidedMode baseMode ->
            let baseSearcher = mkForwardSearcher baseMode
            GuidedSearcher(infty, options.recThreshold, baseSearcher, StatisticsTargetCalculator(statistics)) :> IForwardSearcher
        | searchMode.ConcolicMode baseMode -> ConcolicSearcher(mkForwardSearcher baseMode) :> IForwardSearcher

    let mutable searcher : IBidirectionalSearcher =
        match options.explorationMode with
        | TestCoverageMode(_, searchMode) ->
            let baseSearcher = mkForwardSearcher searchMode
            let baseSearcher = if isConcolicMode then ConcolicSearcher(baseSearcher) :> IForwardSearcher else baseSearcher
            BidirectionalSearcher(baseSearcher, BackwardSearcher(), DummyTargetedSearcher.DummyTargetedSearcher()) :> IBidirectionalSearcher
        | StackTraceReproductionMode _ -> __notImplemented__()

    let releaseBranches() =
        if not branchesReleased then
            branchesReleased <- true
            statistics.OnBranchesReleased()
            ReleaseBranches()
            let dfsSearcher = DFSSortedByContributedCoverageSearcher(infty, statistics) :> IForwardSearcher
            let dfsSearcher = if isConcolicMode then ConcolicSearcher(dfsSearcher) :> IForwardSearcher else dfsSearcher
            let bidirectionalSearcher = OnlyForwardSearcher(dfsSearcher)
            dfsSearcher.Init <| searcher.States()
            searcher <- bidirectionalSearcher

<<<<<<< HEAD
    let coveragePobsForMethod (method : Method) =
        let cfg = method.CFG
        cfg.SortedBasicBlocks |> Seq.map (fun bb ->
           {loc = {offset = bb.StartOffset; method = method}; lvl = infty; pc = EmptyPathCondition})
        |> List.ofSeq

    let reportState reporter isError (method : Method) cmdArgs cilState message =
=======
    let reportState reporter isError cmdArgs cilState message =
>>>>>>> 8e0369fd
        try
            searcher.Remove cilState
            if cilState.history |> Seq.exists (not << CodeLocation.isBasicBlockCoveredByTest)
            then
                let hasException =
                    match cilState.state.exceptionsRegister with
                    | Unhandled _ -> true
                    | _ -> false
                let callStackSize = Memory.CallStackSize cilState.state
                let methodHasByRefParameter (m : Method) = m.Parameters |> Seq.exists (fun pi -> pi.ParameterType.IsByRef)
                let entryMethod = entryMethodOf cilState
                if isError && not hasException
                    then
                        if entryMethod.DeclaringType.IsValueType || methodHasByRefParameter entryMethod
                        then Memory.ForcePopFrames (callStackSize - 2) cilState.state
                        else Memory.ForcePopFrames (callStackSize - 1) cilState.state
                if not isError || statistics.EmitError cilState message
                then
                    match TestGenerator.state2test isError entryMethod cmdArgs cilState message with
                    | Some test ->
                        statistics.TrackFinished cilState
                        reporter test
                    | None -> ()
        with :? InsufficientInformationException as e ->
            cilState.iie <- Some e
            reportStateIncomplete cilState

    let wrapOnTest (action : Action<UnitTest>) cmdArgs (state : cilState) =
        Logger.info "Result of method %s is %O" (entryMethodOf state).FullName state.Result
        Application.terminateState state
        reportState action.Invoke false cmdArgs state null

    let wrapOnError (action : Action<UnitTest>) cmdArgs (state : cilState) errorMessage =
        if not <| String.IsNullOrWhiteSpace errorMessage then
            Logger.info "Error in %s: %s" (entryMethodOf state).FullName errorMessage
        Application.terminateState state
        reportState action.Invoke true cmdArgs state errorMessage

    let wrapOnStateIIE (action : Action<InsufficientInformationException>) (state : cilState) =
        statistics.IncompleteStates.Add(state)
        Application.terminateState state
        searcher.Remove state
        action.Invoke state.iie.Value

    let wrapOnIIE (action : Action<InsufficientInformationException>) (iie: InsufficientInformationException) =
        action.Invoke iie

    let wrapOnStateInternalFail (action : Action<Method option, Exception>) (state : cilState) (e : Exception) =
        match e with
        | :? InsufficientInformationException as e ->
            if state.iie.IsNone then
                state.iie <- Some e
            reportStateIncomplete state
        | _ ->
            statistics.InternalFails.Add(e)
            Application.terminateState state
            searcher.Remove state
            action.Invoke(entryMethodOf state |> Some, e)

    let wrapOnInternalFail (action : Action<Method option, Exception>) (method : Method option) (e : Exception) =
        match e with
        | :? InsufficientInformationException as e ->
            reportIncomplete e
        | _ ->
            statistics.InternalFails.Add(e)
            action.Invoke(method, e)

    static member private AllocateByRefParameters initialState (method : Method) =
        let allocateIfByRef (pi : ParameterInfo) =
            if pi.ParameterType.IsByRef then
                if Memory.CallStackSize initialState = 0 then
                    Memory.NewStackFrame initialState None []
                let stackRef = Memory.AllocateTemporaryLocalVariableOfType initialState pi.Name (pi.Position + 1) (pi.ParameterType.GetElementType())
                Some stackRef
            else
                None
        method.Parameters |> Array.map allocateIfByRef |> Array.toList

    member private x.TrySubstituteTypeParameters model (methodBase : MethodBase) =
        let method = Application.getMethod methodBase
        let getConcreteType = function
        | ConcreteType t -> Some t
        | _ -> None
        try
            match SolveGenericMethodParameters model method with
            | Some(classParams, methodParams) ->
                let classParams = classParams |> Array.choose getConcreteType
                let methodParams = methodParams |> Array.choose getConcreteType
                if classParams.Length = methodBase.DeclaringType.GetGenericArguments().Length &&
                    (methodBase.IsConstructor || methodParams.Length = methodBase.GetGenericArguments().Length) then
                    let declaringType = Reflection.concretizeTypeParameters methodBase.DeclaringType classParams
                    let method = Reflection.concretizeMethodParameters declaringType methodBase methodParams
                    Some method
                else
                    None
            | _ -> None
        with
        | e ->
            reportInternalFail (Some method) e
            None

    member private x.FormIsolatedInitialStates (method : Method, typModel : typeModel) =
        try
            let initialState = Memory.EmptyState()
            initialState.model <- Memory.EmptyModel method typModel
            let cilState = makeInitialState method initialState
            let this(*, isMethodOfStruct*) =
                if method.IsStatic then None // *TODO: use hasThis flag from Reflection
                else
                    let this =
                        if Types.IsValueType method.DeclaringType then
                            Memory.NewStackFrame initialState None []
                            Memory.AllocateTemporaryLocalVariableOfType initialState "this" 0 method.DeclaringType
                        else
                            Memory.MakeSymbolicThis method
                    !!(IsNullReference this) |> AddConstraint initialState
                    Some this
            let parameters = SILI.AllocateByRefParameters initialState method
            ILInterpreter.InitFunctionFrame initialState method this (Some parameters)
            let cilStates = ILInterpreter.CheckDisallowNullAssumptions cilState method false
            assert (List.length cilStates = 1)
            let [cilState] = cilStates
            match options.executionMode with
            | ConcolicMode -> List.singleton cilState
            | SymbolicMode -> interpreter.InitializeStatics cilState method.DeclaringType List.singleton
        with
        | e ->
            reportInternalFail (Some method) e
            []

    member private x.FormEntryPointInitialStates (method : Method, mainArguments : string[], typModel : typeModel) : cilState list =
        try
            assert method.IsStatic
            let optionArgs = if mainArguments = null then None else Some mainArguments
            let state = Memory.EmptyState()
            state.model <- Memory.EmptyModel method typModel
            let argsToState args =
                let argTerms = Seq.map (fun str -> Memory.AllocateString str state) args
                let stringType = typeof<string>
                let argsNumber = MakeNumber mainArguments.Length
                Memory.AllocateConcreteVectorArray state argsNumber stringType argTerms
            let arguments = Option.map (argsToState >> Some >> List.singleton) optionArgs
            ILInterpreter.InitFunctionFrame state method None arguments
            if Option.isNone optionArgs then
                // NOTE: if args are symbolic, constraint 'args != null' is added
                let parameters = method.Parameters
                assert(Array.length parameters = 1)
                let argsParameter = Array.head parameters
                let argsParameterTerm = Memory.ReadArgument state argsParameter
                AddConstraint state (!!(IsNullReference argsParameterTerm))
            Memory.InitializeStaticMembers state method.DeclaringType
            let initialState = makeInitialState method state
            [initialState]
        with
        | e ->
            reportInternalFail (Some method) e
            []

    member private x.Forward (s : cilState) =
        let loc = s.currentLoc
        // TODO: update pobs when visiting new methods; use coverageZone
        statistics.TrackStepForward s
        let goodStates, iieStates, errors = interpreter.ExecuteOneInstruction s
        let goodStates, toReportFinished = goodStates |> List.partition (fun s -> isExecutable s || isIsolated s)
        toReportFinished |> List.iter reportFinished
        let errors, toReportExceptions = errors |> List.partition (fun s -> isIsolated s || not <| stoppedByException s)
        let runtimeExceptions, userExceptions = toReportExceptions |> List.partition hasRuntimeException
        runtimeExceptions |> List.iter (fun state -> reportError state null)
        userExceptions |> List.iter reportFinished
        let iieStates, toReportIIE = iieStates |> List.partition isIsolated
        toReportIIE |> List.iter reportStateIncomplete
        let newStates =
            match goodStates with
            | s'::goodStates when LanguagePrimitives.PhysicalEquality s s' -> goodStates @ iieStates @ errors
            | _ ->
                match iieStates with
                | s'::iieStates when LanguagePrimitives.PhysicalEquality s s' -> goodStates @ iieStates @ errors
                | _ ->
                    match errors with
                    | s'::errors when LanguagePrimitives.PhysicalEquality s s' -> goodStates @ iieStates @ errors
                    | _ -> goodStates @ iieStates @ errors
        let concolicMachine : ClientMachine ref = ref null
        if concolicMachines.TryGetValue(s, concolicMachine) then
            let machine = concolicMachine.Value
            let cilState' = machine.StepDone (s::newStates)
            if not <| LanguagePrimitives.PhysicalEquality s cilState' then
                concolicMachines.Remove(s) |> ignore
                concolicMachines.Add(cilState', machine)
        Application.moveState loc s (Seq.cast<_> newStates)
        statistics.TrackFork s newStates
        searcher.UpdateStates s newStates

    member private x.Backward p' s' =
        assert(currentLoc s' = p'.loc)
        let sLvl = levelToUnsignedInt s'.level
        if p'.lvl >= sLvl then
            let lvl = p'.lvl - sLvl
            let pc = Memory.WLP s'.state p'.pc
            match isSat pc with
            | true when not <| isIsolated s' -> searcher.Answer p' (Witnessed s')
            | true ->
                statistics.TrackStepBackward p' s'
                let p = {loc = startingLoc s'; lvl = lvl; pc = pc}
                Logger.trace "Backward:\nWas: %O\nNow: %O\n\n" p' p
                Application.addGoal p.loc
                searcher.UpdatePobs p' p
            | false ->
                Logger.trace "UNSAT for pob = %O and s'.PC = %s" p' (API.Print.PrintPC s'.state.pc)

    member private x.BidirectionalSymbolicExecution() =
        let mutable action = Stop
        let pick() =
            match searcher.Pick() with
            | Stop -> false
            | a -> action <- a; true
        (* TODO: checking for timeout here is not fine-grained enough (that is, we can work significantly beyond the
                 timeout, but we'll live with it for now. *)
        while not isStopped && pick() && statistics.CurrentExplorationTime.TotalMilliseconds < timeout do
            if statistics.CurrentExplorationTime.TotalMilliseconds >= branchReleaseTimeout then
                releaseBranches()
            match action with
            | GoFront s ->
                try
                    x.Forward(s)
                with
                | e -> reportStateInternalFail s e
            | GoBack(s, p) ->
                try
                    x.Backward p s
                with
                | e -> reportStateInternalFail s e
            | Stop -> __unreachable__()

    member private x.AnswerPobs initialStates =
        statistics.ExplorationStarted()

        // For backward compatibility. TODO: remove main pobs at all
        let mainPobs = []
        Application.spawnStates (Seq.cast<_> initialStates)
        mainPobs |> Seq.map (fun pob -> pob.loc) |> Seq.toArray |> Application.addGoals
        searcher.Init initialStates mainPobs
        initialStates |> Seq.filter isIIEState |> Seq.iter reportStateIncomplete
        match options.executionMode with
        | ConcolicMode ->
            initialStates |> List.iter (fun initialState ->
                let machine = ClientMachine(entryMethodOf initialState, (fun _ -> ()), initialState)
                if not <| machine.Spawn() then
                    internalfail "Unable to spawn concolic machine!"
                concolicMachines.Add(initialState, machine))
            let machine =
                if concolicMachines.Count = 1 then Seq.head concolicMachines.Values
                else __notImplemented'__ "Forking in concolic mode"
            while machine.State.suspended && machine.ExecCommand() do // TODO: make better interaction between concolic and SILI #do
                x.BidirectionalSymbolicExecution()
            // TODO: need to report? #do
//            Logger.error "result state = %O" machine.State
//            reportFinished.Invoke machine.State
        | SymbolicMode ->
            x.BidirectionalSymbolicExecution()
        searcher.Statuses() |> Seq.iter (fun (pob, status) ->
            match status with
            | pobStatus.Unknown ->
                Logger.warning "Unknown status for pob at %O" pob.loc
            | _ -> ())

    member x.Reset entryMethods =
        API.Reset()
        SolverPool.reset()
        statistics.Reset()
        searcher.Reset()
        isStopped <- false
        branchesReleased <- false
        SolverInteraction.setOnSolverStarted statistics.SolverStarted
        SolverInteraction.setOnSolverStopped statistics.SolverStopped
        AcquireBranches()
        match options.explorationMode with
        | TestCoverageMode(coverageZone, _) ->
            Application.setCoverageZone (inCoverageZone coverageZone entryMethods)
        | StackTraceReproductionMode _ -> __notImplemented__()
        Application.resetMethodStatistics()

    member x.Interpret (isolated : MethodBase seq) (entryPoints : (MethodBase * string[]) seq) (onFinished : Action<UnitTest>)
                       (onException : Action<UnitTest>) (onIIE : Action<InsufficientInformationException>)
                       (onInternalFail : Action<Method option, Exception>) : unit =
        try
            reportInternalFail <- wrapOnInternalFail onInternalFail
            reportStateInternalFail <- wrapOnStateInternalFail onInternalFail
            reportIncomplete <- wrapOnIIE onIIE
            reportStateIncomplete <- wrapOnStateIIE onIIE
            reportFinished <- wrapOnTest onFinished None
            reportError <- wrapOnError onException None
            try
                let trySubstituteTypeParameters method =
                    let typeModel = typeModel.CreateEmpty()
                    (Option.defaultValue method (x.TrySubstituteTypeParameters typeModel method), typeModel)
                interpreter.ConfigureErrorReporter reportError
                let isolated =
                    isolated
                    |> Seq.map trySubstituteTypeParameters
                    |> Seq.map (fun (m, tm) -> Application.getMethod m, tm) |> Seq.toList
                let entryPoints =
                    entryPoints
                    |> Seq.map (fun (m, a) ->
                        let m, tm = trySubstituteTypeParameters m
                        (Application.getMethod m, a, tm))
                    |> Seq.toList
                x.Reset ((isolated |> List.map fst) @ (entryPoints |> List.map (fun (m, _, _) -> m)))
                let isolatedInitialStates = isolated |> List.collect x.FormIsolatedInitialStates
                let entryPointsInitialStates = entryPoints |> List.collect x.FormEntryPointInitialStates
                let iieStates, initialStates = isolatedInitialStates @ entryPointsInitialStates |> List.partition (fun state -> state.iie.IsSome)
                iieStates |> List.iter reportStateIncomplete
                statistics.SetStatesGetter(fun () -> searcher.States())
                statistics.SetStatesCountGetter(fun () -> searcher.StatesCount)
                if not initialStates.IsEmpty then
                    x.AnswerPobs initialStates
            with
            | e -> reportInternalFail None e
        finally
            statistics.ExplorationFinished()
            API.Restore()
            searcher.Reset()

    member x.Stop() = isStopped <- true

    member x.Statistics with get() = statistics

    interface IDisposable with
        member x.Dispose() = (statistics :> IDisposable).Dispose()<|MERGE_RESOLUTION|>--- conflicted
+++ resolved
@@ -94,17 +94,7 @@
             dfsSearcher.Init <| searcher.States()
             searcher <- bidirectionalSearcher
 
-<<<<<<< HEAD
-    let coveragePobsForMethod (method : Method) =
-        let cfg = method.CFG
-        cfg.SortedBasicBlocks |> Seq.map (fun bb ->
-           {loc = {offset = bb.StartOffset; method = method}; lvl = infty; pc = EmptyPathCondition})
-        |> List.ofSeq
-
-    let reportState reporter isError (method : Method) cmdArgs cilState message =
-=======
     let reportState reporter isError cmdArgs cilState message =
->>>>>>> 8e0369fd
         try
             searcher.Remove cilState
             if cilState.history |> Seq.exists (not << CodeLocation.isBasicBlockCoveredByTest)
