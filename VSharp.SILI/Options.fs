﻿namespace VSharp.Interpreter.IL

open System.Diagnostics
open System.IO
open VSharp.IL.Serializer

type searchMode =
    | DFSMode
    | BFSMode
    | ShortestDistanceBasedMode
    | RandomShortestDistanceBasedMode
    | ContributedCoverageMode
    | FairMode of searchMode
    | InterleavedMode of searchMode * int * searchMode * int
    | ConcolicMode of searchMode
    | GuidedMode of searchMode
    | AIMode

type coverageZone =
    | MethodZone
    | ClassZone
    | ModuleZone

type explorationMode =
    | TestCoverageMode of coverageZone * searchMode
    | StackTraceReproductionMode of StackTrace

type executionMode =
    | ConcolicMode
    | SymbolicMode

type SiliOptions = {
    explorationMode : explorationMode
    executionMode : executionMode
    outputDirectory : DirectoryInfo
    recThreshold : uint32
    timeout : int
    visualize : bool
    releaseBranches : bool
    maxBufferSize : int
    checkAttributes : bool
    collectContinuousDump : bool
<<<<<<< HEAD
    oracle: GameState -> (uint*float)
    stepsOfDefaultSearcher: int
=======
    stopOnCoverageAchieved : int
>>>>>>> 2a3e2d9e
}<|MERGE_RESOLUTION|>--- conflicted
+++ resolved
@@ -40,10 +40,7 @@
     maxBufferSize : int
     checkAttributes : bool
     collectContinuousDump : bool
-<<<<<<< HEAD
+    stopOnCoverageAchieved : int
     oracle: GameState -> (uint*float)
     stepsOfDefaultSearcher: int
-=======
-    stopOnCoverageAchieved : int
->>>>>>> 2a3e2d9e
 }