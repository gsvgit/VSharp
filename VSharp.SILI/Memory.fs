﻿namespace VSharp

open VSharp.State

module internal Memory =

// ------------------------------- Primitives -------------------------------

    let private pointerType = Numeric typedefof<int> in

    let rec internal defaultOf = function
        | Bool -> Terms.MakeFalse
        | Numeric t when t.IsEnum -> Terms.MakeConcrete (System.Activator.CreateInstance(t)) t
        | Numeric t -> Terms.MakeConcrete 0 t
        | String -> Concrete(null, String)
        | ClassType _ as t -> Concrete(null, t)
        | ArrayType _ as t -> Concrete(null, t)
        | Object -> Concrete(null, Object)
        | Func _ -> Concrete(null, Object)
        | StructType dotNetType as t ->
            let fields = Types.GetFieldsOf dotNetType false in
            Struct(Seq.map (fun (k, v) -> (Terms.MakeConcreteString k, defaultOf v)) (Map.toSeq fields) |> Heap.ofSeq, t)
        | _ -> __notImplemented__()

    let rec internal makeSymbolicStruct isStatic source t dotNetType =
        let updateSource field =
            match source with
            | Symbolization(HeapRef((loc, path), t)) ->
                Symbolization(HeapRef((loc, List.append path [Terms.MakeConcreteString field]), t))
            | Symbolization(StackRef(loc, path, t)) ->
                Symbolization(StackRef(loc, List.append path [Terms.MakeConcreteString field], t))
            | _ -> FieldAccess(field, source)
        let fields = Types.GetFieldsOf dotNetType isStatic
                        |> Map.toSeq
                        |> Seq.map (fun (name, typ) -> (Terms.MakeConcreteString name, makeSymbolicInstance false (updateSource name) name typ))
                        |> Heap.ofSeq
        in Struct(fields, t)

    and internal makeSymbolicInstance isStatic source name = function
        | t when Types.IsPrimitive t || Types.IsObject t || Types.IsFunction t -> Constant(name, source, t)
        | StructType dotNetType as t -> makeSymbolicStruct isStatic source t dotNetType
        | ClassType dotNetType as t  -> makeSymbolicStruct isStatic source t dotNetType
        | ArrayType(e, d) as t -> Array.makeSymbolic source d t name
        | PointerType termType as t ->
            match termType with
            | ClassType _
            | ArrayType _ ->
                let address = IdGenerator.startingWith("addr") in
                HeapRef((Constant(address, source, pointerType), []), t)
            | StructType _ -> internalfail "symbolization of PointerType of StructType"
            | _ -> __notImplemented__()
        | _ -> __notImplemented__()

// ------------------------------- Dereferencing -------------------------------

    // TODO: Get rid of these 2
    let private stackKeyToTerm (key, value) =
        StackRef(key, [], Terms.TypeOf value |> PointerType)
    let private heapKeyToTerm (key, value) =
        HeapRef((key, []), Terms.TypeOf value |> PointerType)

    let private isStaticLocation = function
        | StaticRef _ -> true
        | _ -> false

    let private nameOfLocation = function
        | HeapRef((_, x::xs), _) -> toString x
        | HeapRef(_, t) -> toString t
        | StackRef((name, _), x::_, _) -> sprintf "%s.%O" name x
        | StackRef((name, _), _, _) -> name
        | StaticRef(name, x::_, _) -> sprintf "%s.%O" name x
        | StaticRef(name, _, _) -> name
        | l -> "requested name of an unexpected location " + (toString l) |> internalfail

<<<<<<< HEAD
    let internal npe () = Terms.MakeError(new System.NullReferenceException()) in
=======
    let private stackDeref ((s, _, _, _) as state : state) key = derefStack state key
    let private heapDeref ((_, h, _, _) : state) addr = h.[addr]

    let internal npe state = State.activator.CreateInstance typeof<System.NullReferenceException> [] state
>>>>>>> 629c97ad

    let rec private refToInt = function
        | Error _ as e -> e
        | Concrete(null, _) -> Concrete(0, pointerType)
        | HeapRef((addr, _), t) -> addr
        | Union gvs -> Merging.guardedMap refToInt gvs
        | t -> t

    let rec internal referenceEqual p1 p2 =
        let addr1 = refToInt p1 in
        let addr2 = refToInt p2 in
        if not(Terms.IsInteger addr1 || Terms.IsInteger addr2) then
            internalfail "reference comparing non-reference types"
        Arithmetics.simplifyEqual addr1 addr2 id

    let rec internal isNull = function
        | Error _ as e -> e
        | Concrete(null, _) -> Terms.MakeTrue
        | HeapRef((addr, _), t) when Terms.IsInteger addr ->
            Arithmetics.simplifyEqual addr (Concrete(0, pointerType)) id
        | Union gvs -> Merging.guardedMap isNull gvs
        | _ -> Terms.MakeFalse

<<<<<<< HEAD
    let rec internal npeIfNull = function
        | Error _ as e -> e
        | Concrete(null, _) -> npe()
        | HeapRef((addr, _), t) as reference ->
=======
    let rec internal npeIfNull state term =
        match term with
        | Error _ as e -> (e, state)
        | Concrete(null, _) -> npe state
        | HeapRef(addr, _, t) as reference ->
>>>>>>> 629c97ad
            let isNull = Arithmetics.simplifyEqual addr (Concrete(0, pointerType)) id in
            let term, state = npe state in
            Merging.merge2Terms isNull !!isNull (term) reference, state
        | Union gvs -> Merging.guardedStateMap (npeIfNull state) gvs state
        | t -> (t, state)

    let rec private heapDeref defaultValue h key =
        if Heap.contains key h then Heap.find key h
        else
            // TODO: Lazy instantiations, symbolic dereferencing
            defaultValue ()

    let private structLazyInstantiator t field () =
        let fullyQualifiedLocation = field in // TODO
        let fieldType = Void in // TODO
        makeSymbolicInstance false (Symbolization fullyQualifiedLocation) (toString field) fieldType

    let private arrayElementLazyInstantiator location t = function
        | None -> fun _ -> defaultOf t
        | Some constant -> fun _ ->
            let id = sprintf "%s[%s]" (toString constant) (toString location) |> IdGenerator.startingWith in
            let fullyQualifiedLocation = location in // TODO
            makeSymbolicInstance false (Symbolization fullyQualifiedLocation) id t

    let rec private termDeref path term =
        match path with
        | [] -> term
        | key::path' ->
            match term with
            | Error _ -> term
<<<<<<< HEAD
            | Struct(fields, t) ->
                termDeref path' (heapDeref (structLazyInstantiator t key) fields key)
            | Array(lower, constant, contents, lengths, t) ->
                termDeref path' (heapDeref (arrayElementLazyInstantiator key t constant) contents key)
            | Union gvs ->
                internalfail "unexpected union of complex types!"
            | t ->
                internalfail ("expected complex type, but got " + toString t)

    let rec internal deref ((_, h, _, _, _) as state) = function
        | Error _ as e -> e
        | StackRef(location, path, _) -> termDeref path (readStackLocation state location)
        | StaticRef(location, path, _) -> termDeref path (readStaticLocation state (Terms.MakeConcreteString location))
        | HeapRef((addr, path), _) ->
            let isNull = Arithmetics.simplifyEqual addr (Concrete(0, pointerType)) id in
            match isNull with
            | Terms.False -> termDeref path (heapDeref __notImplemented__ h addr)
            | Terms.True -> npe()
            | _ ->
                let derefed = termDeref path (heapDeref __notImplemented__ h addr) in
                Merging.merge2Terms isNull !!isNull (npe()) derefed
        | Union gvs -> Merging.guardedMap (deref state) gvs
        | t -> internalfail ("deref expected reference, but got " + toString t)
=======
            | Struct(fields, _) as s ->
                if not (fields.ContainsKey(name)) then
                    internalfail (format2 "{0} does not contain field {1}" s name)
                structDeref path' fields.[name]
            | Union gvs -> Merging.guardedMap (structDeref path) gvs
            | t -> internalfail ("expected struct, but got " + (toString t))

    let rec internal deref state = function
        | Error _ as e -> (e, state)
        | StackRef(name, path, _) -> (structDeref (List.rev path) (stackDeref state name), state)
        | HeapRef(Concrete(typeName, t), path, _) when Types.IsString t -> (structDeref (List.rev path) (heapDeref state (StaticAddress (typeName :?> string))), state)
        | HeapRef(addr, path, _) ->
            let isNull = Arithmetics.simplifyEqual addr (Concrete(0, pointerType)) id in
            match isNull with
            | Terms.False -> (structDeref (List.rev path) (heapDeref state (extractHeapAddress addr)), state)
            | Terms.True -> npe state
            | _ ->
                let derefed = structDeref (List.rev path) (heapDeref state (extractHeapAddress addr)) in
                let term, state' = npe state
                Merging.merge2Terms isNull !!isNull term derefed, state'
        | Union gvs -> Merging.guardedStateMap (deref state) gvs state
        | t -> internalfail ("deref expected reference, but got " + (toString t))
>>>>>>> 629c97ad

    let internal fieldOf term name = termDeref [Terms.MakeConcreteString name] term

// ------------------------------- Referencing -------------------------------

    let rec private referenceSubLocation location = function
        | Error _ as e -> e
        | StackRef(var, path, t) -> StackRef(var, List.append path [location], t)
        | StaticRef(var, path, t) -> StaticRef(var, List.append path [location], t)
        | HeapRef((addr, path), t) -> HeapRef((addr, List.append path [location]), t)
        | Terms.GuardedValues(gs, vs) -> vs |> List.map (referenceSubLocation location) |> List.zip gs |> Union
        | t -> internalfail ("expected reference, but got " + toString t)

    let rec private referenceTerm state name followHeapRefs = function
        | Error _ as e -> e
        | StackRef _ as r -> r
        | StaticRef _ as r -> r
        | HeapRef _ as r when followHeapRefs -> r
        | Union gvs -> Merging.guardedMap (referenceTerm state name followHeapRefs) gvs
        | term -> StackRef(name, [], Terms.TypeOf term)
        | term -> StackRef(name, [], Terms.TypeOf term)

    let internal referenceLocalVariable state location followHeapRefs =
        referenceTerm state location followHeapRefs (readStackLocation state location)

    let rec private referenceFieldOf state field parentRef = function
        | Error _ as e -> e
        | HeapRef((addr, path), t) ->
            assert(List.isEmpty path) // TODO: will this really be always empty?
            HeapRef((addr, [field]), t)
        | Struct _ -> referenceSubLocation field parentRef
        | Union gvs -> Merging.guardedMap (referenceFieldOf state field parentRef) gvs
        | t -> internalfail ("expected reference or struct, but got " + toString t)

    let rec private followOrReturnReference state reference =
        let term, state = deref state reference in
        match term with
        | Error _ as e -> e, state
        | StackRef _ as r -> r, state
        | HeapRef _ as r -> r, state
        | Union gvs -> Merging.guardedStateMap (followOrReturnReference state) gvs state
        | term -> reference, state

<<<<<<< HEAD
    let internal referenceField state followHeapRefs name parentRef =
        let reference = referenceFieldOf state (Terms.MakeConcreteString name) parentRef (deref state parentRef) in
=======
    let internal referenceToField state followHeapRefs name parentRef =
        let term, state = deref state parentRef in
        let reference = referenceToFieldOf state name parentRef term in
>>>>>>> 629c97ad
        if followHeapRefs then followOrReturnReference state reference
        else (reference, state)

    let internal referenceStaticField state followHeapRefs fieldName typeName =
        let reference = StaticRef(typeName, [Terms.MakeConcreteString fieldName], String) in
        if followHeapRefs then followOrReturnReference state reference
        else (reference, state)

    let internal referenceArrayIndex state arrayRef indices =
        // TODO: what about followHeapRefs?
        match deref state arrayRef with
        | Error _ as e -> e
        | Array(lowerBounds, _, _, dimensions, _) ->
            let inBounds = Array.checkIndices lowerBounds dimensions indices in
            let physicalIndex = Array.physicalIndex lowerBounds dimensions indices in
            let reference = referenceSubLocation physicalIndex arrayRef in
            match inBounds with
            | Terms.True -> reference
            | _ ->
                let exn = Terms.MakeError(new System.IndexOutOfRangeException()) in
                Merging.merge2Terms inBounds !!inBounds reference exn
        | t -> internalfail ("accessing index of non-array term " + toString t)

    let internal derefLocalVariable state id =
        referenceLocalVariable state id false |> deref state

// ------------------------------- Allocation -------------------------------

    let private pointer = ref 0
    let private timestamp = ref 0
    let private freshAddress () =
        pointer := !pointer + 1
        !pointer
    let private tick () =
        timestamp := !timestamp + 1
        !timestamp
    let public reset () =
        pointer := 0
        timestamp := 0

<<<<<<< HEAD
    let internal allocateOnStack ((s, h, m, f, p) as state : state) key term : state =
        (pushToCurrentStackFrame state key term, h, m, Stack.updateHead f (key::(Stack.peak f)), p)

    let internal allocateInHeap ((s, h, m, f, p) : state) term : Term * state =
        let address = Concrete(freshAddress(), pointerType) in
        let pointer = HeapRef((address, []), PointerType (Terms.TypeOf term)) in
        (pointer, (s, h.Add(address, term), m, f, p))

    let internal allocateInStaticMemory ((s, h, m, f, p) : state) typeName term =
        (s, h, m.Add(Terms.MakeConcreteString typeName, term), f, p)

    let internal allocateSymbolicInstance isStatic source name state t =
        let value = makeSymbolicInstance isStatic source name t in
        allocateInHeap state value
=======
    let internal allocateOnStack ((s, h, f, p) as state : state) key term : state =
        (pushToStack state key term, h, Stack.updateHead f (key::(Stack.peak f)), p)

    let internal allocateInHeap ((s, h, f, p) : state) term clusterSource : Term * state =
        let pointer, address =
            match clusterSource with
            | Some source ->
                let address = IdGenerator.startingWith("cluster") in
                HeapRef(Constant(address, source, pointerType), [], Terms.TypeOf term), SymbolicAddress(address, source)
            | None ->
                let address = freshAddress()
                HeapRef (Concrete(address, pointerType), [], Terms.TypeOf term), ConcreteAddress address
        (pointer, (s, h.Add(address, term), f, p))

    let internal allocateInStaticMemory ((s, h, f, p) : state) typeName term =
        let address = StaticAddress typeName in
        (s, h.Add(address, term), f, p)

    let rec defaultOf = function
        | Bool -> Terms.MakeFalse
        | Numeric t when t.IsEnum -> Terms.MakeConcrete (System.Activator.CreateInstance(t)) t
        | Numeric t -> Terms.MakeConcrete 0 t
        | String -> Concrete(null, String)
        | ClassType _ as t -> Concrete(null, t)
        | ArrayType _ as t -> Concrete(null, t)
        | Object name as t -> Concrete(name, t)
        | SubType(name, _) as t -> Concrete(name, t)
        | Func _ -> Concrete(null, Object "func")
        | StructType dotNetType as t ->
            let fields = Types.GetFieldsOf dotNetType false in
            Struct(Map.map (fun _ -> defaultOf) fields, t)
        | _ -> __notImplemented__()

    let rec internal makeSymbolicStruct isStatic source t dotNetType =
        let updateSource field =
            match source with
            | Symbolization(HeapRef(loc, path, t)) -> Symbolization(HeapRef(loc, field::path, t))
            | Symbolization(StackRef(loc, path, t)) -> Symbolization(StackRef(loc, field::path, t))
            | _ -> FieldAccess(field, source)
        let fields = Types.GetFieldsOf dotNetType isStatic |> Map.map (fun name -> makeSymbolicInstance false (updateSource name) name) in
        Struct(fields, t)

    and internal makeSymbolicInstance isStatic source name = function
        | t when Types.IsPrimitive t || Types.IsFunction t -> Constant(name, source, t)
        | Object name as t -> makeSymbolicStruct isStatic source t typedefof<obj>
        | StructType dotNetType as t -> makeSymbolicStruct isStatic source t dotNetType
        | ClassType dotNetType as t  -> makeSymbolicStruct isStatic source t dotNetType
        | SubType(dotNetType, name) as t -> makeSymbolicStruct isStatic source t dotNetType
        | ArrayType(e, d) as t -> Array.makeSymbolic source d t name
        | PointerType termType as t ->
            match termType with
            | ClassType _
            | ArrayType _ ->
                let address = IdGenerator.startingWith("addr") in
                HeapRef (Constant(address, source, pointerType), [], t)
            | StructType _ -> internalfail "symbolization of PointerType of StructType"
            | _ -> __notImplemented__()
        | _ -> __notImplemented__()


    and internal allocateSymbolicInstance isStatic source name state t =
        let value = makeSymbolicInstance isStatic source name t in
        allocateInHeap state value None
>>>>>>> 629c97ad

// ------------------------------- Mutation -------------------------------

    let private mutateStack ((s, h, m, f, p) as state : state) key term : state =
        assert (isAllocatedOnStack state key)
        (mutateStack state key term, h, m, f, p)

    let private mutateHeap (h : SymbolicHeap) addr term =
        // TODO: symbolic cases!
        // assert (h.ContainsKey(addr))
        h.Add(addr, term)

    let private mutateHeapLocation ((s, h, m, f, p) : state) addr term : state =
        (s, mutateHeap h addr term, m, f, p)

    let private mutateStaticLocation ((s, h, m, f, p) : state) addr term : state =
        (s, h, mutateHeap m addr term, f, p)

    let rec private mutateField state path update term =
        match path with
        | [] -> update term
        | addr::path' ->
            match term with
            | Error _ as e -> e
            | Struct(fields, t) ->
                let oldField = heapDeref (structLazyInstantiator t addr) fields addr in
                let newField = mutateField state path' update oldField in
                let mutatedFields = mutateHeap fields addr newField in
                Struct(mutatedFields, t)
            | Array(lower, constant, contents, dimensions, t) ->
                let oldField = heapDeref (arrayElementLazyInstantiator addr t constant) contents addr in
                let newField = mutateField state path' update oldField in
                let mutatedContents = mutateHeap contents addr newField in
                Array(lower, constant, mutatedContents, dimensions, t)
            | Union gvs -> Merging.guardedMap (mutateField state path update) gvs
            | t -> internalfail ("expected struct, but got " + toString t)

    let rec private errorOr term = function
        | Error _ as e -> e
        | Union gvs -> Merging.guardedMap (errorOr term) gvs
        | _ -> term

    let private mutatePath read commit state path key update result =
        let originalValue = read state key in
        let mutatedValue = mutateField state path update originalValue in
        (errorOr result mutatedValue, commit state key mutatedValue)

    let private mutateStackPath = mutatePath readStackLocation mutateStack
    let private mutateHeapPath = mutatePath readHeapLocation mutateHeapLocation
    let private mutateStaticPath = mutatePath readStaticLocation mutateStaticLocation

    let internal mutate state reference value =
        match reference with
        | Error _ as e -> (e, state)
        | StackRef(name, path, _) -> mutateStackPath state path name (always value) value
        | HeapRef((addr, path), _) -> mutateHeapPath state path addr (always value) value
        | StaticRef(name, path, _) -> mutateStaticPath state path (Terms.MakeConcreteString name) (always value) value
        | Union gvs ->
            let mutateOneGuarded state (g, v) =
                match v with
                | Error _ -> (v, state)
                | StackRef(name, path, _) -> mutateStackPath state path name (Merging.merge2Terms g !!g value) value
                | HeapRef((addr, path), _) -> mutateHeapPath state path addr (Merging.merge2Terms g !!g value) value
                | t -> internalfail ("expected union of references, but got " + toString t)
            in
            let results, state = List.mapFold mutateOneGuarded state gvs in
            let gs = List.unzip gvs |> fst in
            (List.zip gs results |> Merging.merge, state)
<<<<<<< HEAD
        | t -> internalfail ("expected reference, but got " + toString t)

    let symbolizeState ((s, h, m, f, p) : state) =
=======
        | t -> internalfail ("expected reference, but got " + (toString t))

    let internal mutateArray state reference indices value =
        let originalArray, state = deref state reference in
        let mutatedArray = Array.write originalArray indices value in
        let rec refine = function
            | Error _ -> originalArray
            | Union gvs -> Merging.guardedMap refine gvs
            | t -> t
        let resultingArray = refine mutatedArray in
        let _, state = mutate state reference resultingArray in
        (mutatedArray, state)

    let symbolizeState ((s, h, f, p) as state : state) : state =
>>>>>>> 629c97ad
        let rec symbolizeValue name location v =
           makeSymbolicInstance (isStaticLocation location) (Symbolization location) name (Terms.TypeOf v)
        in
        let s' = s |> Utils.MappedStack.map (fun key value -> symbolizeValue (fst key) (stackKeyToTerm (key, value)) value) in
        let h' = h |> Heap.map (fun key value -> symbolizeValue (toString key) (heapKeyToTerm (key, value)) value) in
        let m' = m |> Heap.map (fun key value -> symbolizeValue (toString key) (heapKeyToTerm (key, value)) value) in
        (s', h', m', f, p)

    type internal StateDiff =
        | Mutation of Term * Term
        | Allocation of Term * Term

    let symbolizeLocations ((_, h, _, _, _) as state) sourceRef locations =
        let rec symbolizeValue state = function
            | Mutation(location, _) ->
                let v, state = deref state location in
                let name = nameOfLocation location |> IdGenerator.startingWith in
                let result = makeSymbolicInstance (isStaticLocation location) (UnboundedRecursion (TermRef sourceRef)) name (Terms.TypeOf v) in
                mutate state location result
            | Allocation(location, value) ->
                match location with
                | StaticRef _ -> Nop, state
                | _ ->
                    let name = nameOfLocation location |> IdGenerator.startingWith in
                    allocateSymbolicInstance false (UnboundedRecursion (TermRef sourceRef)) name state (Terms.TypeOf value)
        in
        let terms, state = List.mapFold symbolizeValue state locations in
        terms |> List.filter (Terms.IsVoid >> not), state

// ------------------------------- Comparison -------------------------------

    let private compareHeaps h1 h2 =
        assert(Heap.size h1 <= Heap.size h2)
        let oldValues, newValues = Heap.partition (fun (k, _) -> Heap.contains k h1) h2 in
        let changedValues = List.filter (fun (k, v) -> h1.[k] <> v) oldValues in
        changedValues, newValues

    let rec private addrLess addr1 addr2 =
        match addr1, addr2 with
        | Concrete(a1, t1), Concrete(a2, t2) ->
            match t1, t2 with
            | _ when t1 = t2 && t1 = pointerType -> compare (a1 :?> int) (a2 :?> int)
            | String, String -> compare (a1 :?> string) (a2 :?> string)
            | _, String when t1 = pointerType -> -1
            | String, _ when t2 = pointerType -> 1
            | _ -> __notImplemented__()
        | Constant(name1, _, _), Constant(name2, _, _) -> compare name1 name2
        | Concrete _, _ -> -1
        | _, Concrete _ -> 1
        | _ -> __notImplemented__()

    let rec internal compareRefs ref1 ref2 =
        match ref1, ref2 with
        | _ when ref1 = ref2 -> 0
        | HeapRef((addr1, path1), _), HeapRef((addr2, path2), _) ->
            let h = addrLess addr1 addr2 in
            if h = 0 then List.compareWith addrLess path1 path2 else h
        | StackRef(name1, path1, _), StackRef(name2, path2, _) ->
            let h = compare name1 name2 in
            if h = 0 then List.compareWith addrLess path1 path2 else h
        | StaticRef(name1, path1, _), StaticRef(name2, path2, _) ->
            let h = compare name1 name2 in
            if h = 0 then List.compareWith addrLess path1 path2 else h
        | StackRef _, _ -> -1
        | _, StackRef _ -> 1
        | HeapRef _, _ -> -1
        | _, HeapRef _ -> 1
        | _ -> internalfail "compareRefs called with non-reference terms"

    let private sortMap mapper = List.sortWith (fun (k1, _) (k2, _) -> addrLess k1 k2) >> List.map mapper

    let rec private structDiff key val1 val2 =
        match val1, val2 with
        | Struct(fields1, _), Struct(fields2, _) ->
            let mutatedFields, addedFields = compareHeaps fields1 fields2 in
            let innerMutatedFields, innerAddedFields =
                mutatedFields |> sortMap (fun (k, v) -> structDiff (referenceSubLocation k key) fields1.[k] v) |> List.unzip
            in
            let overalMutatedFields = List.concat innerMutatedFields in
            let overalAddedFields =
                List.append
                    (sortMap (fun (k, v) -> (referenceSubLocation k key, v)) addedFields)
                    (List.concat innerAddedFields)
            in
            (overalMutatedFields, overalAddedFields)
        | _ ->
            [(key, val2)], []

    let internal diff ((s1, h1, m1, _, _) as state : state) ((s2, h2, m2, _, _) : state) =
        let mutatedStack = compareStacks s1 s2 in
        let mutatedHeap, newHeap = compareHeaps h1 h2 in
        let mutatedStatics, newStatics = compareHeaps m1 m2 in
        let mapper (key, newValue) =
            let oldValue = deref state key in
            structDiff key oldValue newValue
        let mutatedStackFieldss,  newStackFieldss   = mutatedStack   |> sortMap mapper |> List.unzip in
        let mutatedHeapFieldss,   newHeapFieldss    = mutatedHeap    |> sortMap mapper |> List.unzip in
        let mutatedStaticFieldss, newStaticFieldss  = mutatedStatics |> sortMap mapper |> List.unzip in
        let overalMutatedValues =
            List.append3
                (List.concat mutatedStackFieldss)
                (List.concat mutatedHeapFieldss)
                (List.concat mutatedStaticFieldss)
        in
        let allocatedValues = (sortMap (fun (k, v) -> (heapKeyToTerm (k, v), v)) newHeap)::newHeapFieldss |> List.concat in
        List.append
            (List.map Mutation overalMutatedValues)
            (List.map Allocation allocatedValues)<|MERGE_RESOLUTION|>--- conflicted
+++ resolved
@@ -15,8 +15,9 @@
         | String -> Concrete(null, String)
         | ClassType _ as t -> Concrete(null, t)
         | ArrayType _ as t -> Concrete(null, t)
-        | Object -> Concrete(null, Object)
-        | Func _ -> Concrete(null, Object)
+        | Object name as t -> Concrete(name, t)
+        | SubType(name, _) as t -> Concrete(name, t)
+        | Func _ -> Concrete(null, Object "func")
         | StructType dotNetType as t ->
             let fields = Types.GetFieldsOf dotNetType false in
             Struct(Seq.map (fun (k, v) -> (Terms.MakeConcreteString k, defaultOf v)) (Map.toSeq fields) |> Heap.ofSeq, t)
@@ -37,9 +38,11 @@
         in Struct(fields, t)
 
     and internal makeSymbolicInstance isStatic source name = function
-        | t when Types.IsPrimitive t || Types.IsObject t || Types.IsFunction t -> Constant(name, source, t)
+        | t when Types.IsPrimitive t || Types.IsFunction t -> Constant(name, source, t)
+        | Object _ as t -> makeSymbolicStruct isStatic source t typedefof<obj>
         | StructType dotNetType as t -> makeSymbolicStruct isStatic source t dotNetType
         | ClassType dotNetType as t  -> makeSymbolicStruct isStatic source t dotNetType
+        | SubType(dotNetType, name) as t -> makeSymbolicStruct isStatic source t dotNetType
         | ArrayType(e, d) as t -> Array.makeSymbolic source d t name
         | PointerType termType as t ->
             match termType with
@@ -72,14 +75,7 @@
         | StaticRef(name, _, _) -> name
         | l -> "requested name of an unexpected location " + (toString l) |> internalfail
 
-<<<<<<< HEAD
-    let internal npe () = Terms.MakeError(new System.NullReferenceException()) in
-=======
-    let private stackDeref ((s, _, _, _) as state : state) key = derefStack state key
-    let private heapDeref ((_, h, _, _) : state) addr = h.[addr]
-
     let internal npe state = State.activator.CreateInstance typeof<System.NullReferenceException> [] state
->>>>>>> 629c97ad
 
     let rec private refToInt = function
         | Error _ as e -> e
@@ -103,21 +99,13 @@
         | Union gvs -> Merging.guardedMap isNull gvs
         | _ -> Terms.MakeFalse
 
-<<<<<<< HEAD
-    let rec internal npeIfNull = function
-        | Error _ as e -> e
-        | Concrete(null, _) -> npe()
-        | HeapRef((addr, _), t) as reference ->
-=======
-    let rec internal npeIfNull state term =
-        match term with
+    let rec internal npeIfNull state = function
         | Error _ as e -> (e, state)
         | Concrete(null, _) -> npe state
-        | HeapRef(addr, _, t) as reference ->
->>>>>>> 629c97ad
+        | HeapRef((addr, _), t) as reference ->
             let isNull = Arithmetics.simplifyEqual addr (Concrete(0, pointerType)) id in
-            let term, state = npe state in
-            Merging.merge2Terms isNull !!isNull (term) reference, state
+            let term, state' = npe state in
+            Merging.merge2Terms isNull !!isNull term reference, Merging.merge2States isNull !!isNull state' state
         | Union gvs -> Merging.guardedStateMap (npeIfNull state) gvs state
         | t -> (t, state)
 
@@ -145,7 +133,6 @@
         | key::path' ->
             match term with
             | Error _ -> term
-<<<<<<< HEAD
             | Struct(fields, t) ->
                 termDeref path' (heapDeref (structLazyInstantiator t key) fields key)
             | Array(lower, constant, contents, lengths, t) ->
@@ -156,43 +143,20 @@
                 internalfail ("expected complex type, but got " + toString t)
 
     let rec internal deref ((_, h, _, _, _) as state) = function
-        | Error _ as e -> e
-        | StackRef(location, path, _) -> termDeref path (readStackLocation state location)
-        | StaticRef(location, path, _) -> termDeref path (readStaticLocation state (Terms.MakeConcreteString location))
+        | Error _ as e -> (e, state)
+        | StackRef(location, path, _) -> (termDeref path (readStackLocation state location), state)
+        | StaticRef(location, path, _) -> (termDeref path (readStaticLocation state (Terms.MakeConcreteString location)), state)
         | HeapRef((addr, path), _) ->
             let isNull = Arithmetics.simplifyEqual addr (Concrete(0, pointerType)) id in
             match isNull with
-            | Terms.False -> termDeref path (heapDeref __notImplemented__ h addr)
-            | Terms.True -> npe()
+            | Terms.False -> (termDeref path (heapDeref __notImplemented__ h addr), state)
+            | Terms.True -> npe state
             | _ ->
                 let derefed = termDeref path (heapDeref __notImplemented__ h addr) in
-                Merging.merge2Terms isNull !!isNull (npe()) derefed
-        | Union gvs -> Merging.guardedMap (deref state) gvs
+                let exn, state' = npe state in
+                (Merging.merge2Terms isNull !!isNull (Error exn) derefed, Merging.merge2States isNull !!isNull state' state)
+        | Union gvs -> Merging.guardedStateMap (deref state) gvs state
         | t -> internalfail ("deref expected reference, but got " + toString t)
-=======
-            | Struct(fields, _) as s ->
-                if not (fields.ContainsKey(name)) then
-                    internalfail (format2 "{0} does not contain field {1}" s name)
-                structDeref path' fields.[name]
-            | Union gvs -> Merging.guardedMap (structDeref path) gvs
-            | t -> internalfail ("expected struct, but got " + (toString t))
-
-    let rec internal deref state = function
-        | Error _ as e -> (e, state)
-        | StackRef(name, path, _) -> (structDeref (List.rev path) (stackDeref state name), state)
-        | HeapRef(Concrete(typeName, t), path, _) when Types.IsString t -> (structDeref (List.rev path) (heapDeref state (StaticAddress (typeName :?> string))), state)
-        | HeapRef(addr, path, _) ->
-            let isNull = Arithmetics.simplifyEqual addr (Concrete(0, pointerType)) id in
-            match isNull with
-            | Terms.False -> (structDeref (List.rev path) (heapDeref state (extractHeapAddress addr)), state)
-            | Terms.True -> npe state
-            | _ ->
-                let derefed = structDeref (List.rev path) (heapDeref state (extractHeapAddress addr)) in
-                let term, state' = npe state
-                Merging.merge2Terms isNull !!isNull term derefed, state'
-        | Union gvs -> Merging.guardedStateMap (deref state) gvs state
-        | t -> internalfail ("deref expected reference, but got " + (toString t))
->>>>>>> 629c97ad
 
     let internal fieldOf term name = termDeref [Terms.MakeConcreteString name] term
 
@@ -236,14 +200,9 @@
         | Union gvs -> Merging.guardedStateMap (followOrReturnReference state) gvs state
         | term -> reference, state
 
-<<<<<<< HEAD
     let internal referenceField state followHeapRefs name parentRef =
-        let reference = referenceFieldOf state (Terms.MakeConcreteString name) parentRef (deref state parentRef) in
-=======
-    let internal referenceToField state followHeapRefs name parentRef =
         let term, state = deref state parentRef in
-        let reference = referenceToFieldOf state name parentRef term in
->>>>>>> 629c97ad
+        let reference = referenceFieldOf state (Terms.MakeConcreteString name) parentRef term in
         if followHeapRefs then followOrReturnReference state reference
         else (reference, state)
 
@@ -254,17 +213,18 @@
 
     let internal referenceArrayIndex state arrayRef indices =
         // TODO: what about followHeapRefs?
-        match deref state arrayRef with
-        | Error _ as e -> e
+        let array, state = deref state arrayRef in
+        match array with
+        | Error _ as e -> (e, state)
         | Array(lowerBounds, _, _, dimensions, _) ->
             let inBounds = Array.checkIndices lowerBounds dimensions indices in
             let physicalIndex = Array.physicalIndex lowerBounds dimensions indices in
             let reference = referenceSubLocation physicalIndex arrayRef in
             match inBounds with
-            | Terms.True -> reference
+            | Terms.True -> (reference, state)
             | _ ->
-                let exn = Terms.MakeError(new System.IndexOutOfRangeException()) in
-                Merging.merge2Terms inBounds !!inBounds reference exn
+                let exn, state' = State.activator.CreateInstance typeof<System.IndexOutOfRangeException> [] state in
+                Merging.merge2Terms inBounds !!inBounds reference (Error exn), Merging.merge2States inBounds !!inBounds state state'
         | t -> internalfail ("accessing index of non-array term " + toString t)
 
     let internal derefLocalVariable state id =
@@ -284,7 +244,6 @@
         pointer := 0
         timestamp := 0
 
-<<<<<<< HEAD
     let internal allocateOnStack ((s, h, m, f, p) as state : state) key term : state =
         (pushToCurrentStackFrame state key term, h, m, Stack.updateHead f (key::(Stack.peak f)), p)
 
@@ -294,76 +253,12 @@
         (pointer, (s, h.Add(address, term), m, f, p))
 
     let internal allocateInStaticMemory ((s, h, m, f, p) : state) typeName term =
-        (s, h, m.Add(Terms.MakeConcreteString typeName, term), f, p)
+        let address = Terms.MakeConcreteString typeName in
+        (s, h, m.Add(address, term), f, p)
 
     let internal allocateSymbolicInstance isStatic source name state t =
         let value = makeSymbolicInstance isStatic source name t in
         allocateInHeap state value
-=======
-    let internal allocateOnStack ((s, h, f, p) as state : state) key term : state =
-        (pushToStack state key term, h, Stack.updateHead f (key::(Stack.peak f)), p)
-
-    let internal allocateInHeap ((s, h, f, p) : state) term clusterSource : Term * state =
-        let pointer, address =
-            match clusterSource with
-            | Some source ->
-                let address = IdGenerator.startingWith("cluster") in
-                HeapRef(Constant(address, source, pointerType), [], Terms.TypeOf term), SymbolicAddress(address, source)
-            | None ->
-                let address = freshAddress()
-                HeapRef (Concrete(address, pointerType), [], Terms.TypeOf term), ConcreteAddress address
-        (pointer, (s, h.Add(address, term), f, p))
-
-    let internal allocateInStaticMemory ((s, h, f, p) : state) typeName term =
-        let address = StaticAddress typeName in
-        (s, h.Add(address, term), f, p)
-
-    let rec defaultOf = function
-        | Bool -> Terms.MakeFalse
-        | Numeric t when t.IsEnum -> Terms.MakeConcrete (System.Activator.CreateInstance(t)) t
-        | Numeric t -> Terms.MakeConcrete 0 t
-        | String -> Concrete(null, String)
-        | ClassType _ as t -> Concrete(null, t)
-        | ArrayType _ as t -> Concrete(null, t)
-        | Object name as t -> Concrete(name, t)
-        | SubType(name, _) as t -> Concrete(name, t)
-        | Func _ -> Concrete(null, Object "func")
-        | StructType dotNetType as t ->
-            let fields = Types.GetFieldsOf dotNetType false in
-            Struct(Map.map (fun _ -> defaultOf) fields, t)
-        | _ -> __notImplemented__()
-
-    let rec internal makeSymbolicStruct isStatic source t dotNetType =
-        let updateSource field =
-            match source with
-            | Symbolization(HeapRef(loc, path, t)) -> Symbolization(HeapRef(loc, field::path, t))
-            | Symbolization(StackRef(loc, path, t)) -> Symbolization(StackRef(loc, field::path, t))
-            | _ -> FieldAccess(field, source)
-        let fields = Types.GetFieldsOf dotNetType isStatic |> Map.map (fun name -> makeSymbolicInstance false (updateSource name) name) in
-        Struct(fields, t)
-
-    and internal makeSymbolicInstance isStatic source name = function
-        | t when Types.IsPrimitive t || Types.IsFunction t -> Constant(name, source, t)
-        | Object name as t -> makeSymbolicStruct isStatic source t typedefof<obj>
-        | StructType dotNetType as t -> makeSymbolicStruct isStatic source t dotNetType
-        | ClassType dotNetType as t  -> makeSymbolicStruct isStatic source t dotNetType
-        | SubType(dotNetType, name) as t -> makeSymbolicStruct isStatic source t dotNetType
-        | ArrayType(e, d) as t -> Array.makeSymbolic source d t name
-        | PointerType termType as t ->
-            match termType with
-            | ClassType _
-            | ArrayType _ ->
-                let address = IdGenerator.startingWith("addr") in
-                HeapRef (Constant(address, source, pointerType), [], t)
-            | StructType _ -> internalfail "symbolization of PointerType of StructType"
-            | _ -> __notImplemented__()
-        | _ -> __notImplemented__()
-
-
-    and internal allocateSymbolicInstance isStatic source name state t =
-        let value = makeSymbolicInstance isStatic source name t in
-        allocateInHeap state value None
->>>>>>> 629c97ad
 
 // ------------------------------- Mutation -------------------------------
 
@@ -432,26 +327,9 @@
             let results, state = List.mapFold mutateOneGuarded state gvs in
             let gs = List.unzip gvs |> fst in
             (List.zip gs results |> Merging.merge, state)
-<<<<<<< HEAD
         | t -> internalfail ("expected reference, but got " + toString t)
 
     let symbolizeState ((s, h, m, f, p) : state) =
-=======
-        | t -> internalfail ("expected reference, but got " + (toString t))
-
-    let internal mutateArray state reference indices value =
-        let originalArray, state = deref state reference in
-        let mutatedArray = Array.write originalArray indices value in
-        let rec refine = function
-            | Error _ -> originalArray
-            | Union gvs -> Merging.guardedMap refine gvs
-            | t -> t
-        let resultingArray = refine mutatedArray in
-        let _, state = mutate state reference resultingArray in
-        (mutatedArray, state)
-
-    let symbolizeState ((s, h, f, p) as state : state) : state =
->>>>>>> 629c97ad
         let rec symbolizeValue name location v =
            makeSymbolicInstance (isStaticLocation location) (Symbolization location) name (Terms.TypeOf v)
         in
@@ -545,7 +423,7 @@
         let mutatedHeap, newHeap = compareHeaps h1 h2 in
         let mutatedStatics, newStatics = compareHeaps m1 m2 in
         let mapper (key, newValue) =
-            let oldValue = deref state key in
+            let oldValue, _ = deref state key in
             structDiff key oldValue newValue
         let mutatedStackFieldss,  newStackFieldss   = mutatedStack   |> sortMap mapper |> List.unzip in
         let mutatedHeapFieldss,   newHeapFieldss    = mutatedHeap    |> sortMap mapper |> List.unzip in
