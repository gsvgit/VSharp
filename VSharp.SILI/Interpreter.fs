--- conflicted
+++ resolved
@@ -100,16 +100,8 @@
                 elif concreteExternalImplementations.ContainsKey(fullMethodName) then
                     match parameters with
                     | State.Specified parameters ->
-<<<<<<< HEAD
                         let parameters' = optCons parameters this in
-                        reduceDecompiledMethod state None (State.Specified parameters') concreteExternalImplementations.[fullMethodName] k
-=======
-                        let parameters' =
-                            match this with
-                            | Some term -> term::parameters
-                            | None -> parameters
-                        in reduceDecompiledMethod caller state None (State.Specified parameters') concreteExternalImplementations.[fullMethodName] (fun state k' -> k' (NoResult Metadata.empty, state)) k
->>>>>>> cb18b93d
+                        reduceDecompiledMethod caller state None (State.Specified parameters') concreteExternalImplementations.[fullMethodName] (fun state k' -> k' (NoResult Metadata.empty, state)) k
                     | _ -> internalfail "internal call with unspecified parameters!"
                 else __notImplemented__()
             else
