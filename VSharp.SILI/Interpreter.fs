﻿namespace VSharp

open JetBrains.Decompiler.Ast
open JetBrains.Metadata.Reader.API
open global.System
open System.Collections.Generic
open System.Reflection

type ImplementsAttribute(name : string) =
    inherit System.Attribute()
    member this.Name = name

module internal Interpreter =

// ------------------------------- Environment -------------------------------

    let getTokenBy = DecompilerServices.getTokenBy
    let getThisTokenBy = DecompilerServices.getThisTokenBy

    let externalImplementations =
        let dict = new Dictionary<string, MethodInfo>() in
        let (|||) = FSharp.Core.Operators.(|||) in
        let bindingFlags = BindingFlags.Static ||| BindingFlags.NonPublic ||| BindingFlags.Public in
        Array.filter Microsoft.FSharp.Reflection.FSharpType.IsModule (Assembly.GetExecutingAssembly().GetTypes())
        |> Seq.iter (fun t -> t.GetMethods(bindingFlags) |> Seq.iter (fun m ->
            match m.GetCustomAttributes(typedefof<ImplementsAttribute>) with
            | SeqEmpty -> ()
            | SeqNode(attr, _) ->
                let key = (attr :?> ImplementsAttribute).Name in
                dict.Add(key, m)))
        dict

    let concreteExternalImplementations =
        let dict = new Dictionary<string, IDecompiledMethod>() in
        let (|||) = FSharp.Core.Operators.(|||) in
        let bindingFlags = BindingFlags.Static ||| BindingFlags.NonPublic ||| BindingFlags.Public in
        [|Assembly.Load(new AssemblyName("VSharp.CSharpUtils")).GetType("VSharp.CSharpUtils.Array")|]
        |> Seq.iter (fun t -> t.GetMethods(bindingFlags) |> Seq.iter (fun m ->
            match m.GetCustomAttributes(typedefof<CSharpUtils.ImplementsAttribute>) with
            | SeqEmpty -> ()
            | SeqNode(attr, _) ->
                let key = (attr :?> CSharpUtils.ImplementsAttribute).Name in
                let qualifiedTypeName = (Types.SystemGenericTypeDefinition m.DeclaringType).AssemblyQualifiedName in
                let assemblyPath = JetBrains.Util.FileSystemPath.Parse m.DeclaringType.Assembly.Location in
                let metadataMethod = DecompilerServices.methodInfoToMetadataMethod assemblyPath qualifiedTypeName m in
                match metadataMethod with
                | None ->
                    failwith (sprintf "WARNING: Could not decompile %s.%s" qualifiedTypeName m.Name)
                | Some metadataMethod ->
                    let decompiledMethod = DecompilerServices.decompileMethod assemblyPath qualifiedTypeName metadataMethod in
                    match decompiledMethod with
                    | None ->
                        failwith (sprintf "WARNING: Could not decompile %s.%s" qualifiedTypeName metadataMethod.Name)
                    | Some decompiledMethod ->
                        dict.Add(key, decompiledMethod)))
        dict

    let rec internalCall metadataMethod argsAndThis ((s, h, m, f, p) as state : State.state) k =
        let fullMethodName = DecompilerServices.metadataMethodToString metadataMethod in
        let k' (result, state) = k (result, State.popStack state) in
        let methodInfo = externalImplementations.[fullMethodName] in
        let extractArgument (_, value, _) =
            match value with
            | State.Specified term -> term
            | _ -> internalfail "internal call with unspecified parameter!"
        let argsAndThis = List.map extractArgument argsAndThis in
        let parameters : obj[] =
            // Sometimes F# compiler merges tuple with the rest arguments!
            match methodInfo.GetParameters().Length with
            | 2 -> [| state; argsAndThis |]
            | 6 -> [| s; h; m; f; p; argsAndThis |]
            | _ -> __notImplemented__()
        let result = methodInfo.Invoke(null, parameters) in
        match result with
        | :? (StatementResult * State.state) as r -> k' r
        | _ -> internalfail "internal call should return tuple StatementResult * State!"

// ------------------------------- Member calls -------------------------------

    and decompileAndReduceMethod state this parameters qualifiedTypeName metadataMethod assemblyPath k =
        let decompiledMethod = DecompilerServices.decompileMethod assemblyPath qualifiedTypeName metadataMethod in
        match decompiledMethod with
        | None when DecompilerServices.isConstructor metadataMethod ->
            // Got default constructor ignored by decompiler
            k (NoResult, state)
        | None ->
            failwith (sprintf "WARNING: Could not decompile %s.%s" qualifiedTypeName metadataMethod.Name)
        | Some decompiledMethod ->
            if metadataMethod.IsInternalCall then
                printfn "INTERNAL CALL OF %s.%s" qualifiedTypeName metadataMethod.Name
                let fullMethodName = DecompilerServices.metadataMethodToString metadataMethod in
                if externalImplementations.ContainsKey(fullMethodName) then
                    reduceFunctionSignature state decompiledMethod.Signature this parameters (fun (argsAndThis, state) ->
                    internalCall metadataMethod argsAndThis state k)
                elif concreteExternalImplementations.ContainsKey(fullMethodName) then
                    match parameters with
                    | State.Specified parameters ->
                        let parameters' =
                            match this with
                            | Some term -> term::parameters
                            | None -> parameters
                        in reduceDecompiledMethod state None (State.Specified parameters') concreteExternalImplementations.[fullMethodName] k
                    | _ -> internalfail "internal call with unspecified parameters!"
                else __notImplemented__()
            else
                printfn "DECOMPILED %s:\n%s" qualifiedTypeName (JetBrains.Decompiler.Ast.NodeEx.ToStringDebug(decompiledMethod))
                reduceDecompiledMethod state this parameters decompiledMethod k

    and reduceFunctionSignature state (ast : IFunctionSignature) this paramValues k =
        let values, areParametersSpecified =
            match paramValues with
            | State.Specified values -> values, true
            | State.Unspecified -> [], false
        in
        let valueOrFreshConst (param : Option<IMethodParameter>) value =
            match param, value with
            | None, _ -> internalfail "parameters list is longer than expected!"
            | Some param, None ->
<<<<<<< HEAD
                if param.MetadataParameter.HasDefaultValue
                then ((param.Name, getTokenBy (Choice1Of2 param)), Concrete(param.MetadataParameter.GetDefaultValue(), Types.FromConcreteMetadataType param.Type))
                else ((param.Name, getTokenBy (Choice1Of2 param)), Memory.makeSymbolicInstance false (Symbolization Nop) param.Name (Types.FromSymbolicMetadataType false param.Type))
            | Some param, Some value -> ((param.Name, getTokenBy (Choice1Of2 param)), value)
=======
                let stackKey = (param.Name, getTokenBy (Choice1Of2 param)) in
                if areParametersSpecified then
                    if param.MetadataParameter.HasDefaultValue
                    then
                        let typ = Types.FromConcreteMetadataType param.Type in
                        (stackKey, State.Specified(Concrete(param.MetadataParameter.GetDefaultValue(), typ)), typ)
                    else internalfail "parameters list is shorter than expected!"
                else (stackKey, State.Unspecified, Types.FromSymbolicMetadataType param.Type false)
            | Some param, Some value -> ((param.Name, getTokenBy (Choice1Of2 param)), State.Specified value, Terms.TypeOf value)
>>>>>>> 3b8255a0
        let parameters = List.map2Different valueOrFreshConst ast.Parameters values in
        let parametersAndThis =
            match this with
            | Some thisValue ->
                let thisKey = ("this", getThisTokenBy ast) in
                (thisKey, State.Specified thisValue, Terms.TypeOf thisValue)::parameters
            | None -> parameters
        k (parametersAndThis, Memory.newStackFrame state parametersAndThis)

    and reduceFunction state this parameters returnType funcId (signature : IFunctionSignature) invoke k =
        reduceFunctionSignature state signature this parameters (fun (_, state) ->
        CallGraph.call state funcId invoke returnType (fun (result, state) -> (ControlFlow.consumeBreak result, state) |> k))

    and reduceFunctionWithBlockBody state this parameters returnType funcId (signature : IFunctionSignature) (body : IBlockStatement) k =
        let invoke state k = reduceBlockStatement state body k in
        reduceFunction state this parameters returnType funcId signature invoke k

    and reduceDecompiledMethod state this parameters (ast : IDecompiledMethod) k =
<<<<<<< HEAD
        let returnType = Types.FromSymbolicMetadataType false (ast.MetadataMethod.Signature.ReturnType) in
        reduceFunctionWithBlockBody state (Some this) parameters returnType (MetadataMethodIdentifier ast.MetadataMethod) ast.Signature ast.Body k
=======
        let returnType = Types.FromSymbolicMetadataType (ast.MetadataMethod.Signature.ReturnType) false in
        reduceFunctionWithBlockBody state this parameters returnType (MetadataMethodIdentifier ast.MetadataMethod) ast.Signature ast.Body k
>>>>>>> 3b8255a0

    and reduceEventAccessExpression state (ast : IEventAccessExpression) k =
        let qualifiedTypeName = ast.EventSpecification.Event.DeclaringType.AssemblyQualifiedName in
        initializeStaticMembersIfNeed state qualifiedTypeName (fun state ->
        __notImplemented__())

    and reduceIndexerCallExpression state (ast : IIndexerCallExpression) k =
        let qualifiedTypeName = ast.PropertySpecification.Property.DeclaringType.AssemblyQualifiedName in
        initializeStaticMembersIfNeed state qualifiedTypeName (fun state ->
        __notImplemented__())

    and reduceMethodCall state target (metadataMethod : JetBrains.Metadata.Reader.API.IMetadataMethod) arguments k =
        let qualifiedTypeName = metadataMethod.DeclaringType.AssemblyQualifiedName in
        initializeStaticMembersIfNeed state qualifiedTypeName (fun state ->
        target state (fun (targetTerm, state) ->
        Cps.Seq.mapFoldk (fun state arg k -> arg state k) state arguments (fun (args, state) ->
        let invoke state k =
            let assemblyPath = metadataMethod.DeclaringType.Assembly.Location in
            let target = if metadataMethod.IsStatic then None else Some targetTerm in
            decompileAndReduceMethod state target (State.Specified args) qualifiedTypeName metadataMethod assemblyPath k
        in
        npeOrInvokeExpression state metadataMethod.IsStatic targetTerm invoke k)))

    and reduceMethodCallExpression state (ast : IMethodCallExpression) k =
        let reduceTarget state k = reduceExpressionToRef state true ast.Target k in
        let reduceArg arg = fun state k -> reduceExpression state arg k in
        let reduceArgs = ast.Arguments |> List.ofSeq |> List.map reduceArg in
        reduceMethodCall state reduceTarget ast.MethodInstantiation.MethodSpecification.Method reduceArgs k

    and reducePropertyAccessExpression state (ast : IPropertyAccessExpression) k =
        let obtainTarget state k = reduceExpressionToRef state true ast.Target k in
        reduceMethodCall state obtainTarget ast.PropertySpecification.Property.Getter [] (fun (result, state) ->
        k (result, state))

    and reduceArgListCreationExpression state (ast : IArgListCreationExpression) k =
        __notImplemented__()

    and reduceArgListReferenceExpression state (ast : IArgListReferenceExpression) k =
        __notImplemented__()

    and reduceParameterModifierExpression state (ast : IParameterModifierExpression) k =
        __notImplemented__()

// ------------------------------- Upper-level functions -------------------------------

    and reduceStatement state (ast : IStatement) k =
        match ast with
        | null -> k (NoResult, state)
        | :? IAbstractGotoStatement as abstractGoto -> reduceAbstractGotoStatement state abstractGoto k
        | :? IAbstractLoopStatement as abstractLoop -> reduceAbstractLoopStatement state abstractLoop k
        | :? IBlockStatement as blockStatement -> reduceBlockStatement state blockStatement k
        | :? ICommentStatement as commentStatement -> reduceCommentStatement state commentStatement k
        | :? IEmptyStatement as emptyStatement -> reduceEmptyStatement state emptyStatement k
        | :? IEndFinallyStatement as endFinally -> reduceEndFinallyStatement state endFinally k
        | :? IExpressionStatement as expressionStatement -> reduceExpressionStatement state expressionStatement k
        | :? IFixedStatement as fixedStatement -> reduceFixedStatement state fixedStatement k
        | :? IIfStatement as ifStatement -> reduceIfStatement state ifStatement k
        | :? IJumpStatement as jump -> reduceJumpStatement state jump k
        | :? ILabelDeclarationStatement as labelDeclaration -> reduceLabelDeclarationStatement state labelDeclaration k
        | :? ILocalVariableDeclarationStatement as localVariableDeclaration -> reduceLocalVariableDeclarationStatement state localVariableDeclaration k
        | :? ILockStatement as lockStatement -> reduceLockStatement state lockStatement k
        | :? IMemoryCopyStatement as memoryCopy -> reduceMemoryCopyStatement state memoryCopy k
        | :? IMemoryInitializeStatement as memoryInitialize -> reduceMemoryInitializeStatement state memoryInitialize k
        | :? IPinStatement as pinStatement -> reducePinStatement state pinStatement k
        | :? IRethrowStatement as rethrowStatement -> reduceRethrowStatement state rethrowStatement k
        | :? IReturnStatement as returnStatement -> reduceReturnStatement state returnStatement k
        | :? ISuccessfulFilteringStatement as filtering -> reduceSuccessfulFilteringStatement state filtering k
        | :? ISwitchStatement as switchStatement -> reduceSwitchStatement state switchStatement k
        | :? IThrowStatement as throwStatement -> reduceThrowStatement state throwStatement k
        | :? ITryStatement as tryStatement -> reduceTryStatement state tryStatement k
        | :? IUnpinStatement as unpinStatement -> reduceUnpinStatement state unpinStatement k
        | :? IUsingStatement as usingStatement -> reduceUsingStatement state usingStatement k
        | :? IYieldReturnStatement as yieldReturn -> reduceYieldReturnStatement state yieldReturn k
        | _ -> __notImplemented__()

    and reduceExpression state (ast : IExpression) k =
        match ast with
        | null -> k (Nop, state)
        | :? IAbstractBinaryOperationExpression as expression -> reduceAbstractBinaryOperation state expression k
        | :? IAbstractTypeCastExpression as expression -> reduceAbstractTypeCastExpression state expression k
        | :? IAbstractUnaryOperationExpression as expression -> reduceAbstractUnaryOperationExpression state expression k
        | :? IAddressOfExpression as expression -> reduceAddressOfExpression state expression k
        | :? IArgListCreationExpression as expression -> reduceArgListCreationExpression state expression k
        | :? IArgListReferenceExpression as expression -> reduceArgListReferenceExpression state expression k
        | :? IArrayElementAccessExpression as expression -> reduceArrayElementAccessExpression state expression k
        | :? IAwaitExpression as expression -> reduceAwaitExpression state expression k
        | :? IBaseReferenceExpression as expression -> reduceBaseReferenceExpression state expression k
        | :? IBoxExpression as expression -> reduceBoxExpression state expression k
        | :? ICheckCastExpression as expression -> reduceCheckCastExpression state expression k
        | :? ICheckFiniteExpression as expression -> reduceCheckFiniteExpression state expression k
        | :? IConditionalExpression as expression -> reduceConditionalExpression state expression k
        | :? ICreationExpression as expression -> reduceCreationExpression state expression k
        | :? IDefaultValueExpression as expression -> reduceDefaultValueExpression state expression k
        | :? IDelegateCallExpression as expression -> reduceDelegateCallExpression state expression k
        | :? IDerefExpression as expression -> reduceDerefExpression state expression k
        | :? IExpressionList as expression -> reduceExpressionList state expression k
        | :? IFieldReferenceExpression as expression -> reduceFieldReferenceExpression state expression k
        | :? IFunctionPointerCallExpression as expression -> reduceFunctionPointerCallExpression state expression k
        | :? ILiteralExpression as expression -> reduceLiteralExpression state expression k
        | :? ILocalVariableReferenceExpression as expression -> reduceLocalVariableReferenceExpression state expression k
        | :? IMakeRefExpression as expression -> reduceMakeRefExpression state expression k
        | :? IMemberAccessExpression as expression -> reduceMemberAccessExpression state expression k
        | :? IMethodPointerExpression as expression -> reduceMethodPointerExpression state expression k
        | :? IMethodReferenceExpression as expression -> reduceMethodReferenceExpression state expression k
        | :? INestedInitializer as expression -> reduceNestedInitializer state expression k
        | :? IParameterModifierExpression as expression -> reduceParameterModifierExpression state expression k
        | :? IParameterReferenceExpression as expression -> reduceParameterReferenceExpression state expression k
        | :? IPointerElementAccessExpression as expression -> reducePointerElementAccessExpression state expression k
        | :? IPointerIndirectionExpression as expression -> reducePointerIndirectionExpression state expression k
        | :? IRefExpression as expression -> reduceRefExpression state expression k
        | :? IRefTypeExpression as expression -> reduceRefTypeExpression state expression k
        | :? IRefTypeTokenExpression as expression -> reduceRefTypeTokenExpression state expression k
        | :? IRefValueExpression as expression -> reduceRefValueExpression state expression k
        | :? ISizeOfExpression as expression -> reduceSizeOfExpression state expression k
        | :? IStackAllocExpression as expression -> reduceStackAllocExpression state expression k
        | :? IThisReferenceExpression as expression -> reduceThisReferenceExpression state expression k
        | :? ITryCastExpression as expression -> reduceTryCastExpression state expression k
        | :? ITypeOfExpression as expression -> reduceTypeOfExpression state expression k
        | :? ITypeReferenceExpression as expression -> reduceTypeReferenceExpression state expression k
        | :? IUnboxExpression as expression -> reduceUnboxExpression state expression k
        | :? IUntypedStackAllocExpression as expression -> reduceUntypedStackAllocExpression state expression k
        | :? IVirtualMethodPointerExpression as expression -> reduceVirtualMethodPointerExpression state expression k
        | _ -> __notImplemented__()

    and reduceMemberAccessExpression state (ast : IMemberAccessExpression) k =
        match ast with
        | :? IFieldAccessExpression as expression -> reduceFieldAccessExpression state expression k
        | :? IMemberCallExpression as expression -> reduceMemberCallExpression state expression k
        | _ -> __notImplemented__()

    and reduceMemberCallExpression state (ast : IMemberCallExpression) k =
        match ast with
        | :? IEventAccessExpression as expression -> reduceEventAccessExpression state expression k
        | :? IIndexerCallExpression as expression -> reduceIndexerCallExpression state expression k
        | :? IMethodCallExpression as expression -> reduceMethodCallExpression state expression k
        | :? IPropertyAccessExpression as expression -> reducePropertyAccessExpression state expression k
        | _ -> __notImplemented__()

    and reduceCreationExpression state (ast : ICreationExpression) k =
        match ast with
        | :? IAnonymousMethodExpression as expression -> reduceAnonymousMethodExpression state expression k
        | :? IAnonymousObjectCreationExpression as expression -> reduceAnonymousObjectCreationExpression state expression k
        | :? IArrayCreationExpression as expression -> reduceArrayCreationExpression state expression k
        | :? IDelegateCreationExpression as expression -> reduceDelegateCreationExpression state expression k
        | :? ILambdaBlockExpression as expression -> reduceLambdaBlockExpression state expression k
        | :? ILambdaExpression as expression -> reduceLambdaExpression state expression k
        | :? IObjectCreationExpression as expression -> reduceObjectCreationExpression state expression k
        | _ -> __notImplemented__()

// ------------------------------- Delegates and lambdas -------------------------------

    and reduceDelegateCallExpression state (ast : IDelegateCallExpression) k =
        reduceDelegateCall state ast (fun (result, state) -> (ControlFlow.resultToTerm result, state) |> k)

    and reduceInlinedDelegateCallStatement state (ast : IDelegateCallExpression) k =
        reduceDelegateCall state ast k

    and reduceDelegateCall state (ast : IDelegateCallExpression) k =
        Cps.Seq.mapFoldk reduceExpression state ast.Arguments (fun (args, state) ->

        let curDelegate = Transformations.inlinedCallTarget ast |> function
            | None -> ast.Delegate
            | Some d -> d
        in

        reduceExpression state curDelegate (fun (deleg, state) ->
        let rec invoke state deleg k =
            match deleg with
                | HeapRef _ as r ->
                    let term, state = Memory.deref state r in
                    invoke state term k
                | Functions.Lambda(lambda) -> lambda state args k
                | Concrete(obj, _) ->
                    let message = Terms.MakeConcreteString "Cannot apply non-function type" in
                    let term, state = State.activator.CreateInstance typeof<InvalidCastException> [message] state in
                    k (Throw term, state)
                | _ -> __notImplemented__()
        in
        match deleg with
        | Terms.GuardedValues(gs, vs) ->
            Cps.List.mapk (invoke state) vs (fun results ->
            let terms, states = List.unzip results in
            let term = terms |> List.map ControlFlow.resultToTerm |> List.zip gs |> Merging.merge in
            let state = Merging.mergeStates gs states
            (Return term, state) |> k)
        | _ -> invoke state deleg k))

    and reduceDelegateCreationExpression state (ast : IDelegateCreationExpression) k =
        let metadataMethod = ast.MethodInstantiation.MethodSpecification.Method in
        let qualifiedTypeName = metadataMethod.DeclaringType.AssemblyQualifiedName in
        initializeStaticMembersIfNeed state qualifiedTypeName (fun state ->
        reduceExpressionToRef state true ast.Target (fun (targetTerm, state) ->
        let invoke state args k =
            let assemblyPath = metadataMethod.DeclaringType.Assembly.Location in
            decompileAndReduceMethod state (Some targetTerm) (State.Specified args) qualifiedTypeName metadataMethod assemblyPath k
        in
        let delegateTerm, state = Functions.MakeLambda state metadataMethod invoke in
        let returnDelegateTerm state k = k (Return delegateTerm, state) in
        npeOrInvokeExpression state metadataMethod.IsStatic targetTerm returnDelegateTerm k))

    and reduceLambdaBlockExpression state (ast : ILambdaBlockExpression) k =
        let returnType = VSharp.Void in // TODO!!!
        let invoke state args k =
            reduceFunctionWithBlockBody state None (State.Specified args) returnType (DelegateIdentifier ast) ast.Signature ast.Body k
        in Functions.MakeLambda2 state ast.Signature null invoke |> k

    and reduceLambdaExpression state (ast : ILambdaExpression) k =
        let returnType = VSharp.Void in // TODO!!!
        let invokeBody state k =
            reduceExpression state ast.Body (fun (term, state) -> k (ControlFlow.throwOrReturn term, state))
        in
        let invoke state args k =
            reduceFunction state None (State.Specified args) returnType (DelegateIdentifier ast) ast.Signature invokeBody k
        in Functions.MakeLambda2 state ast.Signature null invoke |> k

    and reduceAnonymousMethodExpression state (ast : IAnonymousMethodExpression) k =
        __notImplemented__()

// ------------------------------- Loops -------------------------------

    and reduceAbstractLoopStatement state (ast : IAbstractLoopStatement) k =
        match ast with
        | :? IForEachStatement as forEach -> reduceForEachStatement state forEach k
        | :? IForStatement as forStatement -> reduceForStatement state forStatement k
        | :? ILoopStatement as loop -> reduceLoopStatement state loop k
        | _ -> __notImplemented__()

    and reduceForEachStatement state (ast : IForEachStatement) k =
        __notImplemented__()

    and reduceForStatement state (ast : IForStatement) k =
        let lambdaBlock = Transformations.forStatementToRecursion ast in
        reduceExpressionStatement state lambdaBlock k

    and reduceLoopStatement state (ast : ILoopStatement) k =
        __notImplemented__()

    and reduceYieldReturnStatement state (ast : IYieldReturnStatement) k =
        __notImplemented__()

// ------------------------------- Linear control flow-------------------------------

    and composeSequentially curIStatement (result, state) statement k =
        let pathCondition = ControlFlow.currentCalculationPathCondition (curIStatement()) result in
        match pathCondition with
        | Terms.True -> statement state (fun (newRes, newState) -> k (ControlFlow.composeSequentially result newRes state newState))
        | Terms.False -> k (result, state)
        | _ ->
            statement
                (State.withPathCondition state pathCondition)
                (fun (newRes, newState) ->
                    let newState = State.popPathCondition newState in
                    k (ControlFlow.composeSequentially result newRes state newState))

    and reduceSequentially state statements k =
        Cps.Seq.foldlk
            (composeSequentially (fun () -> None))
            (NoResult, Memory.newStackFrame state [])
            statements
            (fun (res, state) -> k (res, State.popStack state))

    and reduceBlockStatement state (ast : IBlockStatement) k =
        let compose rs statement k =
            composeSequentially (fun () -> Some(statement)) rs (fun state -> reduceStatement state statement) k
        Cps.Seq.foldlk compose (NoResult, Memory.newStackFrame state []) ast.Statements (fun (res, state) -> k (res, State.popStack state))

    and reduceCommentStatement state (ast : ICommentStatement) k =
        k (NoResult, state)

    and reduceEmptyStatement state (ast : IEmptyStatement) k =
        k (NoResult, state)

    and reduceExpressionStatement state (ast : IExpressionStatement) k =
        if Transformations.isInlinedCall ast
        then
            reduceInlinedDelegateCallStatement state (ast.Expression :?> IDelegateCallExpression) k
        else
            reduceExpression state ast.Expression (fun (term, newState) ->
                k (ControlFlow.throwOrIgnore term, newState))

    and reduceLocalVariableDeclarationStatement state (ast : ILocalVariableDeclarationStatement) k =
        let name = ast.VariableReference.Variable.Name in
        let initialize k =
            let t = Types.FromConcreteMetadataType ast.VariableReference.Variable.Type in
            match t with
            | StructType _ when ast.Initializer = null -> k (Memory.mkDefault t, state)
            | _ -> reduceExpression state ast.Initializer k
        initialize (fun (initializer, state) ->
            let state' = Memory.allocateOnStack state (name, getTokenBy (Choice2Of2 ast.VariableReference.Variable)) initializer in
            k (NoResult, state'))

    and reduceReturnStatement state (ast : IReturnStatement) k =
        reduceExpression state ast.Result (fun (term, state) -> k (ControlFlow.throwOrReturn term, state))

// ------------------------------- Conditional operations -------------------------------

    and reduceConditionalExecution state conditionInvocation thenBranch elseBranch k =
        conditionInvocation state (fun (condition, conditionState) ->
        match condition with
        | Terms.True ->  thenBranch conditionState k
        | Terms.False -> elseBranch conditionState k
        | e when Terms.Just Terms.IsError e -> k (Return e, conditionState)
        | _ ->
            thenBranch (State.withPathCondition conditionState   condition) (fun (thenResult, thenState) ->
            elseBranch (State.withPathCondition conditionState !!condition) (fun (elseResult, elseState) ->
            let result = ControlFlow.mergeResults condition thenResult elseResult in
            let state = Merging.merge2States condition !!condition (State.popPathCondition thenState) (State.popPathCondition elseState) in
            k (result, state))))

    and npeOrInvokeStatement state isStatic reference statement k =
        if isStatic then statement state k
        else
            reduceConditionalExecution state
                (fun state k -> k (Memory.isNull reference, state))
                (fun state k ->
                    let term, state = ControlFlow.npe state in
                    k (Throw term, state))
                statement
                k

    and npeOrInvokeExpression state isStatic reference expression k =
        npeOrInvokeStatement state isStatic reference expression
            (fun (result, state) -> k (ControlFlow.resultToTerm result, state))

    and reduceIfStatement state (ast : IIfStatement) k =
        reduceConditionalExecution state
            (fun state k -> reduceExpression state ast.Condition k)
            (fun state k -> reduceStatement state ast.Then k)
            (fun state k -> reduceStatement state ast.Else k)
            k

    and reduceConditionalExpression state (ast : IConditionalExpression) k =
        reduceExpression state ast.Condition (fun (condition, conditionState) ->
        match condition with
        | Terms.True ->  reduceExpression conditionState ast.Then k
        | Terms.False -> reduceExpression conditionState ast.Else k
        | _ ->
            reduceExpression conditionState ast.Then (fun (thenResult, thenState) ->
            reduceExpression conditionState ast.Else (fun (elseResult, elseState) ->
            let result = Merging.merge2Terms condition !!condition thenResult elseResult in
            let state = Merging.merge2States condition !!condition thenState elseState in
            k (result, state))))

    and reduceSwitchStatement state (ast : ISwitchStatement) k =
        reduceExpression state ast.Expression (fun (arg, state) ->
        let reduceDefault state k = reduceBlockStatement state ast.Default (fun (result, state) -> k (ControlFlow.consumeBreak result, state)) in
        reduceSwitchCases state arg reduceDefault (List.ofArray ast.Cases) k)

    and reduceSwitchCases state arg dflt (cases : ISwitchCase list) k =
        let t = Terms.TypeOf arg |> Types.ToDotNetType in
        let compareArg (result, state) expression k =
            reduceExpression state expression (fun (value, state) ->
            performBinaryOperation state OperationType.Equal arg value false t (fun (equal, state) ->
            k (result ||| equal, state)))
        in
        match cases with
        | [] -> dflt state k
        | case::rest ->
            reduceConditionalExecution state
                (fun state k -> Cps.Seq.foldlk compareArg (Terms.MakeFalse, state) case.Values k)
                (fun state k -> reduceBlockStatement state case.Body (fun (result, state) -> k (ControlFlow.consumeBreak result, state)))
                (fun state k -> reduceSwitchCases state arg dflt rest k)
                k

// ------------------------------- Try-catch -------------------------------

    and reduceThrowStatement state (ast : IThrowStatement) k =
        reduceExpression state ast.Argument (fun (arg, state) ->
        k (Throw arg, state))

    and reduceTryStatement state (ast : ITryStatement) k =
        reduceBlockStatement state ast.Body (fun (result, state) ->
        reduceCatchBlock state result ast.CatchClauses (fun (result, state) ->
        reduceFinally state result ast.Finally (fun (result, state) ->
        reduceFault state result ast.Fault k)))

    and reduceCatchBlock state statementResult (clauses : ICatchClause[]) k =
        if Array.isEmpty clauses then k (statementResult, state)
        else
            let thrown, normal = ControlFlow.pickOutExceptions statementResult in
            match thrown with
            | None -> k (statementResult, state)
            | Some(guard, exn) ->
                reduceConditionalExecution state
                    (fun state k -> k (guard, state))
                    (fun state k -> reduceCatchClauses exn state (Seq.ofArray clauses) k)
                    (fun state k -> k (Guarded ((guard, NoResult)::normal), state))
                    k

    and reduceCatchClauses exn state clauses k =
        match clauses with
        | SeqEmpty -> k (Throw exn, state)
        | SeqNode(clause, rest) ->
            reduceConditionalExecution state
                (fun state k -> reduceCatchCondition exn state clause k)
                (fun state k -> reduceBlockStatement state clause.Body (fun (result, state) -> k (result, State.popStack state)))
                (fun state k -> reduceCatchClauses exn (State.popStack state) rest k)
                k

    and reduceCatchCondition exn state (ast : ICatchClause) k =
        if ast.VariableReference = null then k (Terms.MakeTrue, Memory.newStackFrame state []) // just catch {...} case
        else
            DecompilerServices.setPropertyOfNode ast "Thrown" exn
            // catch (...) {...} case
<<<<<<< HEAD
            let targetType = Types.FromSymbolicMetadataType true ast.VariableReference.Variable.Type in
            let typeMatches = checkCast exn targetType in
=======
            let targetType = Types.FromSymbolicMetadataType ast.VariableReference.Variable.Type true in
            let typeMatches, state = checkCast state targetType exn in
>>>>>>> 3b8255a0
            let stackKey = ast.VariableReference.Variable.Name, getTokenBy (Choice2Of2 ast.VariableReference.Variable) in
            let state = Memory.newStackFrame state [(stackKey, State.Specified exn, Terms.TypeOf exn)] in
            if ast.Filter = null then k (typeMatches, state)
            else
                let filteringExpression = Transformations.extractExceptionFilter ast.Filter in
                reduceConditionalExecution state
                    (fun state k -> k (typeMatches, state))
                    (fun state k -> reduceExpression state filteringExpression
                                        (fun (filterResult, state) ->
                                            k (ControlFlow.consumeErrorOrReturn
                                                (always (Return Terms.MakeFalse)) filterResult, state)))
                    (fun state k -> k (Return typeMatches, state))
                    (fun (result, state) -> k (ControlFlow.resultToTerm result, state))

    and reduceRethrowStatement state (ast : IRethrowStatement) k =
        let rec findException (node : INode) =
            if node = null then internalfail "exception register not found for rethowing!"
            match DecompilerServices.getPropertyOfNode node "Thrown" null with
            | null -> findException node.Parent
            | exn -> exn :?> Term
        in
        let exn = findException ast in
        k (Throw exn, state)

    and reduceFinally state statementResult (ast : IBlockStatement) k =
        if ast = null then k (statementResult, state)
        else reduceBlockStatement state ast (fun (_, state) -> k (statementResult, state))

    and reduceEndFinallyStatement state (ast : IEndFinallyStatement) k =
        __notImplemented__()

    and reduceFault state statementResult (ast : IBlockStatement) k =
        if ast = null then k (statementResult, state)
        else
            let thrown, normal = ControlFlow.pickOutExceptions statementResult in
            match thrown with
            | None -> k (statementResult, state)
            | Some(guard, exn) ->
                reduceConditionalExecution state
                    (fun state k -> k (guard, state))
                    (fun state k -> reduceBlockStatement state ast (fun (_, state) -> k (NoResult, state)))
                    (fun state k -> k (NoResult, state))
                    (fun (_, state) -> k (statementResult, state))

    and reduceSuccessfulFilteringStatement state (ast : ISuccessfulFilteringStatement) k =
        __notImplemented__()

    and reduceUsingStatement state (ast : IUsingStatement) k =
        __notImplemented__()

// ------------------------------- Memory access -------------------------------

    and reduceExpressionToRef state followHeapRefs (ast : IExpression) k =
        match ast with
<<<<<<< HEAD
        | null -> k (Concrete(null, VSharp.SubType(typedefof<obj>, [], [], IdGenerator.startingWith typedefof<obj>.FullName)), state) //TODO: Check
        | :? ILocalVariableReferenceExpression as expression -> k (Memory.referenceLocalVariable state (expression.Variable.Name, getTokenBy (Choice2Of2 expression.Variable)) followHeapRefs, state)
        | :? IParameterReferenceExpression as expression -> k (Memory.referenceLocalVariable state (expression.Parameter.Name, getTokenBy (Choice1Of2 expression.Parameter)) followHeapRefs, state)
        | :? IThisReferenceExpression as expression -> k (Memory.referenceLocalVariable state ("this", getThisTokenBy expression) followHeapRefs, state)
=======
        | null -> k (Concrete(null, VSharp.Object (IdGenerator.startingWith typedefof<obj>.FullName)), state)
        | :? ILocalVariableReferenceExpression as expression ->
            k (Memory.referenceLocalVariable state (expression.Variable.Name, getTokenBy (Choice2Of2 expression.Variable)) followHeapRefs, state)
        | :? IParameterReferenceExpression as expression ->
            k (Memory.referenceLocalVariable state (expression.Parameter.Name, getTokenBy (Choice1Of2 expression.Parameter))  followHeapRefs, state)
        | :? IThisReferenceExpression as expression ->
            k (Memory.referenceLocalVariable state ("this", getThisTokenBy expression) followHeapRefs, state)
>>>>>>> 3b8255a0
        | :? IFieldAccessExpression as expression ->
            reduceExpressionToRef state true expression.Target (fun (target, state) ->
            referenceToField state followHeapRefs target expression.FieldSpecification.Field k)
        | :? IDerefExpression as expression -> reduceExpressionToRef state followHeapRefs expression.Argument k
        | _ -> reduceExpression state ast k

    and referenceToField state followHeapRefs target (field : JetBrains.Metadata.Reader.API.IMetadataField) k =
        let id = DecompilerServices.idOfMetadataField field in
        let typ = Types.FromConcreteMetadataType field.Type in
        if field.IsStatic then
            k (Memory.referenceStaticField state followHeapRefs id typ field.DeclaringType.AssemblyQualifiedName)
        else
            k (Memory.referenceField state followHeapRefs id typ target)

    and reduceArrayElementAccessExpression state (ast : IArrayElementAccessExpression) k =
        reduceExpression state ast.Array (fun (arrayRef, state) ->
        Cps.Seq.mapFoldk reduceExpression state ast.Indexes (fun (indices, state) ->
        let reference, state = Memory.referenceArrayIndex state arrayRef indices in
        k (Memory.deref state reference)))

    and reduceBaseReferenceExpression state (ast : IBaseReferenceExpression) k =
        k (Memory.derefLocalVariable state ("this", getThisTokenBy ast))

    and reduceBoxExpression state (ast : IBoxExpression) k =
        __notImplemented__()

    and reduceCheckFiniteExpression state (ast : ICheckFiniteExpression) k =
        __notImplemented__()

    and reduceDefaultValueExpression state (ast : IDefaultValueExpression) k =
        (Memory.mkDefault (Types.FromConcreteMetadataType ast.Type), state) |> k

    and reduceDerefExpression state (ast : IDerefExpression) k =
        reduceExpression state ast.Argument (fun (reference, state) ->
        k (Memory.deref state reference))

    and reduceFieldAccessExpression state (ast : IFieldAccessExpression) k =
        let qualifiedTypeName = ast.FieldSpecification.Field.DeclaringType.AssemblyQualifiedName in
        initializeStaticMembersIfNeed state qualifiedTypeName (fun state ->
        reduceExpressionToRef state true ast.Target (fun (target, state) ->
        readField state target ast.FieldSpecification.Field k))

    and readField state target (field : JetBrains.Metadata.Reader.API.IMetadataField) k =
        let fieldName = DecompilerServices.idOfMetadataField field in
        let fieldType = Types.FromConcreteMetadataType field.Type in
        if field.IsStatic then
            let reference, state = Memory.referenceStaticField state false fieldName fieldType field.DeclaringType.AssemblyQualifiedName in
            k (Memory.deref state reference)
        else
            let reference, state = Memory.referenceField state false fieldName fieldType target in
            Memory.deref state reference |> k

    and reduceLiteralExpression state (ast : ILiteralExpression) k =
        let mType = Types.FromConcreteMetadataType ast.Value.Type in
        k (Concrete(ast.Value.Value, mType), state)

    and reduceLocalVariableReferenceExpression state (ast : ILocalVariableReferenceExpression) k =
        k (Memory.derefLocalVariable state (ast.Variable.Name, getTokenBy (Choice2Of2 ast.Variable)))

    and reduceMakeRefExpression state (ast : IMakeRefExpression) k =
        __notImplemented__()

    and reduceParameterReferenceExpression state (ast : IParameterReferenceExpression) k =
        k (Memory.derefLocalVariable state (ast.Parameter.Name, getTokenBy (Choice1Of2 ast.Parameter)))

    and reduceThisReferenceExpression state (ast : IThisReferenceExpression) k =
        k (Memory.derefLocalVariable state ("this", getThisTokenBy ast))

// ------------------------------- Binary operations -------------------------------

    and reduceAbstractBinaryOperation state (ast : IAbstractBinaryOperationExpression) k =
        match ast with
        | :? IBinaryOperationExpression as binOp -> reduceBinaryOperationExpression state binOp k
        | :? IUserDefinedBinaryOperationExpression as userBinOp -> reduceUserDefinedBinaryOperationExpression state userBinOp k
        | _ -> __notImplemented__()

    and reduceBinaryOperationExpression state (ast : IBinaryOperationExpression) k =
        let op = ast.OperationType in
        match op with
        | OperationType.Assignment -> reduceAssignment state ast.LeftArgument ast.RightArgument k
        | _ when Operations.isOperationAssignment op -> reduceOperationAssignment state ast k
        | _ when Propositional.isConditionalOperation op->
            reduceConditionalOperation state ast.OperationType ast.LeftArgument ast.RightArgument k
        | _ ->
            let isChecked = ast.OverflowCheck = OverflowCheckType.Enabled in
            reduceBinaryOperation state ast.OperationType ast.LeftArgument ast.RightArgument isChecked (Types.GetSystemTypeOfNode ast) k

    and reduceUserDefinedBinaryOperationExpression state (ast : IUserDefinedBinaryOperationExpression) k =
        let reduceTarget state k = k (Terms.MakeNull typedefof<obj>, state) in
        let reduceLeftArg state k = reduceExpression state ast.LeftArgument k in
        let reduceRightArg state k = reduceExpression state ast.RightArgument k in
        reduceMethodCall state reduceTarget ast.MethodSpecification.Method [reduceLeftArg; reduceRightArg] k

    and reduceAssignment state (left : IExpression) (right : IExpression) k =
        let targetReducer =
            match left with
            | :? IParameterReferenceExpression
            | :? ILocalVariableReferenceExpression
            | :? IArrayElementAccessExpression ->
                fun state k -> k (Nop, state)
            | :? IMemberAccessExpression as memberAccess ->
                fun state k -> reduceExpressionToRef state true memberAccess.Target k
            | _ -> __notImplemented__()
        in
        let rightReducer state k = reduceExpression state right k in
        mutate state left rightReducer targetReducer k

    and reduceOperationAssignment state (ast : IBinaryOperationExpression) k =
        let op = Operations.getAssignmentOperation ast.OperationType in
        let isChecked = ast.OverflowCheck = OverflowCheckType.Enabled in
        let t = Types.GetSystemTypeOfNode ast
        let left = ast.LeftArgument in
        readTargeted state left (fun (targetRef, leftTerm, state) ->
        reduceExpression state ast.RightArgument (fun (rightTerm, state) ->
        performBinaryOperation state op leftTerm rightTerm isChecked t (fun (result, state) ->
        let obtainTarget state k = k (targetRef, state) in
        let obtainResult state k = k (result, state) in
        mutate state left obtainResult obtainTarget k)))

    and readTargeted state (ast : IExpression) k =
        match ast with
        | :? IParameterReferenceExpression
        | :? ILocalVariableReferenceExpression ->
            reduceExpression state ast (fun (result, state) ->
            k (Nop, result, state))
        | :? IFieldAccessExpression as field ->
            reduceExpressionToRef state true field.Target (fun (targetRef, state) ->
            readField state targetRef field.FieldSpecification.Field (fun (result, state) ->
            k (targetRef, result, state)))
        | :? IPropertyAccessExpression as property ->
            reduceExpressionToRef state true property.Target (fun (targetRef, state) ->
            let obtainTarget state k = k (targetRef, state) in
            reduceMethodCall state obtainTarget property.PropertySpecification.Property.Getter [] (fun (result, state) ->
            k (targetRef, result, state)))
        | :? IIndexerCallExpression
        | _ -> __notImplemented__()

    and mutate state (left : IExpression) right target k =
        // Pre-calculated term is used to support conceptually two different cases: "new A().N = 10" and "new A().N++".
        // In both we mutate fresh instance of A, but second one uses target of previous evaluation of "new A().N".
        // C# compiler generates "dup" instruction in that case.
        match left with
        | :? IParameterReferenceExpression
        | :? ILocalVariableReferenceExpression ->
            reduceExpressionToRef state false left (fun (targetRef, state) ->
            right state (fun (rightTerm, state) ->
            Memory.mutate state targetRef rightTerm |> k))
        | :? IFieldAccessExpression as field ->
            target state (fun (targetTerm, state) ->
            right state (fun (rightTerm, state) ->
            referenceToField state false targetTerm field.FieldSpecification.Field (fun (fieldRef, state) ->
            Memory.mutate state fieldRef rightTerm |> k)))
        | :? IPropertyAccessExpression as property ->
            target state (fun (targetTerm, state) ->
            right state (fun (rightTerm, state) ->
            reduceMethodCall state target property.PropertySpecification.Property.Setter [right] k))
        | :? IArrayElementAccessExpression as arrayAccess ->
            reduceExpressionToRef state true arrayAccess.Array (fun (array, state) ->
            Cps.Seq.mapFoldk reduceExpression state arrayAccess.Indexes (fun (indices, state) ->
            right state (fun (rightTerm, state) ->
            let reference, state = Memory.referenceArrayIndex state array indices in
            Memory.mutate state reference rightTerm |> k)))
        | :? IIndexerCallExpression
        | _ -> __notImplemented__()

    and reduceBinaryOperation state op leftArgument rightArgument isChecked t k =
        reduceExpression state leftArgument (fun (left, state) ->
        reduceExpression state rightArgument (fun (right, state) ->
        performBinaryOperation state op left right isChecked t k))

    and performBinaryOperation state op left right isChecked t k =
        let t1 = Terms.TypeOf left in
        let t2 = Terms.TypeOf right in
        match op with
        | op when Propositional.isLogicalOperation op t1 t2 ->
            Propositional.simplifyBinaryConnective op left right (withSnd state >> k)
        | op when Arithmetics.isArithmeticalOperation op t1 t2 ->
            Arithmetics.simplifyBinaryOperation op state left right isChecked t k
        | op when Strings.isStringOperation op t1 t2 ->
            Strings.simplifyOperation op left right |> (withSnd state >> k)
        | _ ->
            match op with
            | OperationType.Equal -> Memory.referenceEqual left right |> (withSnd state >> k)
            | OperationType.NotEqual ->
                let equal = Memory.referenceEqual left right in
                Propositional.simplifyNegation equal (withSnd state >> k)
            | _ -> __notImplemented__()

    and reduceConditionalOperation state op leftArgument rightArgument k =
        let handleOp state op stopValue ignoreValue leftArgument rightArgument k =
            reduceExpression state leftArgument (fun (left, state') ->
                match left with
                | _ when left = ignoreValue -> reduceExpression state' rightArgument k
                | e when Terms.Just Terms.IsError e -> k (e, state')
                | _ when left = stopValue -> (stopValue, state') |> k
                | _ when op = OperationType.ConditionalAnd -> reduceExpression state' rightArgument (fun (right, state'') ->
                    let res = left &&& right in
                    let state = Merging.merge2States left !!left state'' state' in
                    k (res, state))
                | _ when op = OperationType.ConditionalOr -> reduceExpression state' rightArgument (fun (right, state'') ->
                    let res = left ||| right in
                    let state = Merging.merge2States left !!left state' state'' in
                    k (res, state))
                | _ -> __notImplemented__())
        in

        match op with
        | OperationType.ConditionalAnd -> handleOp state op Terms.MakeFalse Terms.MakeTrue leftArgument rightArgument k
        | OperationType.ConditionalOr  -> handleOp state op Terms.MakeTrue Terms.MakeFalse leftArgument rightArgument k
        | _ -> raise(System.ArgumentException("Wrong operator"))

// ------------------------------- Unary operations -------------------------------

    and reduceAbstractUnaryOperationExpression state (ast : IAbstractUnaryOperationExpression) k =
        match ast with
        | :? IUnaryOperationExpression as expression -> reduceUnaryOperationExpression state expression k
        | :? IUserDefinedUnaryOperationExpression as expression -> reduceUserDefinedUnaryOperationExpression state expression k
        | _ -> __notImplemented__()

    and reduceUnaryOperationExpression state (ast : IUnaryOperationExpression) k =
        let op = ast.OperationType in
        let isChecked = (ast.OverflowCheck = OverflowCheckType.Enabled) in
        let dotNetType = Types.GetSystemTypeOfNode ast in
        let t = dotNetType |> Types.FromDotNetType in
        match op with
        | OperationType.PrefixIncrement
        | OperationType.PrefixDecrement -> reducePrefixIncrement state ast k
        | OperationType.PostfixDecrement -> reducePostfixIncrement state ast.Argument (Terms.MakeConcrete -1 dotNetType) isChecked dotNetType k
        | OperationType.PostfixIncrement -> reducePostfixIncrement state ast.Argument (Terms.MakeConcrete 1 dotNetType) isChecked dotNetType k
        | _ ->
            reduceExpression state ast.Argument (fun (arg, newState) ->
            match t with
            | Bool -> Propositional.simplifyUnaryConnective op arg (withSnd newState >> k)
            | Numeric t -> Arithmetics.simplifyUnaryOperation op newState arg isChecked t k
            | String -> __notImplemented__()
            | _ -> __notImplemented__())

    and reduceUserDefinedUnaryOperationExpression state (ast : IUserDefinedUnaryOperationExpression) k =
        __notImplemented__()

    and reducePrefixIncrement state ast k =
        let assignment = Transformations.transformPrefixCrement ast in
        reduceOperationAssignment state assignment k

    and reducePostfixIncrement state leftAst right isChecked t k =
        let op = OperationType.Add in
        readTargeted state leftAst (fun (targetRef, left, state) ->
        performBinaryOperation state op left right isChecked t (fun (result, state) ->
        mutate state leftAst (fun state k -> k (result, state)) (fun state k -> k (targetRef, state)) (fun (_, state) ->
        k (left, state))))

// ------------------------------- Type casting and type information -------------------------------

    and reduceAbstractTypeCastExpression state (ast : IAbstractTypeCastExpression) k =
        match ast with
        | :? ITypeCastExpression as expression -> reduceTypeCastExpression state expression k
        | :? IUserDefinedTypeCastExpression as expression -> reduceUserDefinedTypeCastExpression state expression k
        | _ -> __notImplemented__()
<<<<<<< HEAD
    //TODO: make with generic
    and is (leftType : TermType) (rightType : TermType) =
        let makeBoolConst name termType = Terms.FreshConstant name (SymbolicConstantType termType) typedefof<bool>
        in
        let concreteIs (dotNetType : Type) =
            let b = makeBoolConst dotNetType.FullName (ClassType(dotNetType, [], [])) in
            function
            | Types.ReferenceType(t, _, _)
            | Types.StructureType(t, _, _) -> Terms.MakeBool (t = dotNetType)
            | SubType(t, _, _, name) as termType when t.IsAssignableFrom(dotNetType) ->
                makeBoolConst name termType ==> b
            | SubType(t, _, _, _) when not <| t.IsAssignableFrom(dotNetType) -> Terms.MakeFalse
            | ArrayType _ -> Terms.MakeBool <| dotNetType.IsAssignableFrom(typedefof<obj>)
            | Null -> Terms.MakeFalse
            | _ -> __notImplemented__()
        in
        let subTypeIs (dotNetType: Type, rightName) =
            let b = makeBoolConst rightName (SubType(dotNetType, [], [], rightName)) in
            function
            | Types.ReferenceType(t, _, _) -> Terms.MakeBool <| dotNetType.IsAssignableFrom(t)
            | Types.StructureType(t, _, _) -> Terms.MakeBool (dotNetType = typedefof<obj> || dotNetType = typedefof<ValueType>)
            | SubType(t, _, _, name) when dotNetType.IsAssignableFrom(t) -> Terms.MakeTrue
            | SubType(t, _, _, name) when not <| t.IsAssignableFrom(dotNetType) -> Terms.MakeFalse
            | SubType(t, _, _, name) as termType when t.IsAssignableFrom(dotNetType) ->
                makeBoolConst name termType ==> b
            | ArrayType _ -> Terms.MakeBool <| dotNetType.IsAssignableFrom(typedefof<obj>)
            | Null -> Terms.MakeFalse
            | _ -> __notImplemented__()
        in
        match leftType, rightType with
        | PointerType left, PointerType right -> is left right
        | PointerType left, _ -> is left rightType
        | Void, _   | _, Void
        | Bottom, _ | _, Bottom -> Terms.MakeFalse
        | Func _, Func _ -> Terms.MakeTrue
        | ArrayType(t1, c1), ArrayType(_, 0) -> Terms.MakeTrue
        | ArrayType(t1, c1), ArrayType(t2, c2) -> if c1 = c2 then is t1 t2 else Terms.MakeFalse
        | leftType, Types.StructureType(t, _, _) when leftType <> Null -> concreteIs t leftType
        | leftType, Types.ReferenceType(t, _, _) -> concreteIs t leftType
        | leftType, SubType(t, _, _, name) -> subTypeIs (t, name) leftType
        | _ -> __notImplemented__()

    and doCast (state : State.state) term targetType =
        let leftType = Terms.TypeOf term in
        let rec isUpCast l r =
            match l, r with
            | PointerType left, PointerType right -> isUpCast left right
            | PointerType left, _ -> isUpCast left r
            | Types.ComplexType(t1, _, _), Types.ComplexType(t2, _, _) -> t2.IsAssignableFrom(t1)
            | Func _, Func _ -> false
            | ArrayType _, _ -> true
            | _ -> __notImplemented__()
        in
        let result =
            match isUpCast leftType targetType with
            | true -> term
            | false ->
                match term with
                | Concrete(value, _) -> Concrete(value, targetType)
                | Constant(name, source, _) -> Term.Constant(name, source, targetType)
                | Expression(operation, operands, _) -> Expression(operation, operands, targetType)
                | StackRef(t, l, _) -> StackRef(t, l, targetType)
                | HeapRef(p, _) -> HeapRef(p, targetType) // TODO
                | Struct(m, _) -> Struct(m, targetType)
=======

    and doCast state term targetType =
        match term with
        | HeapRef _
        | StackRef _
        | StaticRef _ -> Return term, state
        | _ ->
            let leftType = Terms.TypeOf term in
            let rec isUpCast l r =
                match l, r with
                | Types.ComplexType t1, Types.ComplexType t2 -> t2.IsAssignableFrom(t2)
                | _, Object _ -> true
                | Object _, _ -> false
                | Func _, Func _ -> false
                | ArrayType _, _ -> true
>>>>>>> 3b8255a0
                | _ -> __notImplemented__()
            in
            let result =
                match isUpCast leftType targetType with
                | true -> term
                | false ->
                    match term with
                    | Concrete(value, _) -> Concrete(value, targetType)
                    | Constant(name, source, _) -> Term.Constant(name, source, targetType)
                    | Expression(operation, operands, _) -> Expression(operation, operands, targetType)
                    | StackRef _
                    | HeapRef _ -> term // TODO
                    | Struct(m, _) -> Struct(m, targetType)
                    | _ -> __notImplemented__()
            in
            Return result, state

    and throwInvalidCastException state term targetType =
        let result, state =
            match term with
            | Error t as error -> error, state
            | Nop ->
                let message = Concrete(sprintf "Internal error: casting void to %O!" targetType, VSharp.String) in
                let term, state = State.activator.CreateInstance typeof<InvalidCastException> [message] state in
                Error term, state
            | StackRef _ as r ->
                printfn "Warning: casting stack reference %s to %s!" (toString r) (toString targetType)
                r, state
            | _ ->
                let message = Concrete(sprintf "Internal error: casting %O to %O!" (Terms.TypeOf term) targetType, VSharp.String) in
                let term, state = State.activator.CreateInstance typeof<InvalidCastException> [message] state in
                Error term, state
        in
        ControlFlow.throwOrReturn result, state

    and reduceUserDefinedTypeCastExpression state (ast : IUserDefinedTypeCastExpression) k =
        let reduceTarget state k = k (Terms.MakeNull typedefof<obj>, state) in
        let reduceArg state k = reduceExpression state ast.Argument k in
        reduceMethodCall state reduceTarget ast.MethodSpecification.Method [reduceArg] k

    and reduceTryCastExpression state (ast : ITryCastExpression) k =
        let targetType = Types.FromSymbolicMetadataType true ast.Type in
        reduceExpression state ast.Argument (fun (term, state) ->
        let isCasted, state = checkCast state targetType term in
        let mapper state term targetType =
            reduceConditionalExecution state
                (fun state k -> k (isCasted, state))
                (fun state k -> k (doCast state term targetType))
                (fun state k -> k (Return <| Concrete(null, targetType), state))
                (fun (statementResult, state) -> (ControlFlow.resultToTerm statementResult, state))
        in
        let term, state =
            match term with
            | Union gvs -> Merging.guardedStateMap (fun term -> mapper state term targetType) gvs state
            | _ -> mapper state term targetType
        in k (term, state))

    and reduceTypeCastExpression state (ast : ITypeCastExpression) k =
        let isChecked = ast.OverflowCheck = OverflowCheckType.Enabled
        let cast src dst expr =
            if src = dst then expr
            else Expression(Cast(src, dst, isChecked), [expr], dst)
        in
<<<<<<< HEAD
        let targetType = Types.FromSymbolicMetadataType true ast.TargetType in
        let isCasted term = checkCast term targetType in
=======
        let targetType = Types.FromSymbolicMetadataType ast.TargetType true in
        let isCasted state term = checkCast state targetType term in
>>>>>>> 3b8255a0
        let hierarchyCast state term targetType =
            reduceConditionalExecution state
                (fun state k -> k (isCasted state term))
                (fun state k -> k (doCast state term targetType))
                (fun state k -> k (throwInvalidCastException state term targetType))
                (fun (statementResult, state) -> (ControlFlow.resultToTerm statementResult, state))
        in
        let rec primitiveCast state term targetType =
            match term with
            | Error _ -> (term, state)
            | Nop ->
                let message = Concrete(sprintf "Internal error: casting void to %O!" targetType, VSharp.String) in
                let term, state = State.activator.CreateInstance typeof<InvalidCastException> [message] state in
                (Error term, state)
            | Concrete(_, Null) as t -> (t, state)
            | Concrete(value, _) ->
                if Terms.IsFunction term && Types.IsFunction targetType
                then (Concrete(value, targetType), state)
                else (Terms.MakeConcrete value (Types.ToDotNetType targetType), state)
            | Constant(_, _, t) -> (cast t targetType term, state)
            | Expression(operation, operands, t) -> (cast t targetType term, state)
            | StackRef _ as r ->
                printfn "Warning: casting stack reference %s to %s!" (toString r) (toString targetType)
                hierarchyCast state r targetType
            | HeapRef _ as r -> hierarchyCast state r targetType
            | Struct _ as r -> hierarchyCast state r targetType
            | _ -> __notImplemented__()
        in
        reduceExpression state ast.Argument (fun (term, state) ->
        let newTerm, newState =
            match term with
            | Union gvs -> Merging.guardedStateMap (fun term -> primitiveCast state term targetType) gvs state
            | _ -> primitiveCast state term targetType
        in k (newTerm, newState))

    and checkCast state targetType term =
        match term with
        | HeapRef _
        | StackRef _
        | StaticRef _ ->
            let contents, state = Memory.deref state term in
            checkCast state targetType contents
        | Union gvs -> Merging.guardedStateMap (checkCast state targetType) gvs state
        | _ -> Common.is (Terms.TypeOf term) targetType, state

    and reduceCheckCastExpression state (ast : ICheckCastExpression) k =
        let targetType = Types.FromSymbolicMetadataType true ast.Type in
        reduceExpression state ast.Argument (fun (term, state) ->
        checkCast state targetType term |> k)

    and reduceTypeOfExpression state (ast : ITypeOfExpression) k =
        let instance = Types.MetadataToDotNetType ast.Type in
        k (Terms.MakeConcrete instance typedefof<Type>, state)

// ------------------------------- Objects construction -------------------------------

    and reduceAnonymousObjectCreationExpression state (ast : IAnonymousObjectCreationExpression) k =
        __notImplemented__()

    and reduceArrayCreationExpression state (ast : IArrayCreationExpression) k =
        let typ = Types.FromConcreteMetadataType ast.ArrayType in
        Cps.Seq.mapFoldk reduceExpression state ast.Dimensions (fun (dimensions, state) ->
        reduceExpressionList state ast.Initializer (fun (initializer, state) ->
        let result =
            match initializer with
            | Concrete(null, _) -> Array.makeDefault dimensions typ (Array.zeroLowerBound dimensions.Length)
            | _ -> Array.fromInitializer (Memory.tick()) (int(ast.ArrayType.Rank)) typ initializer
        Memory.allocateInHeap state result |> k))

    and initializeStaticMembersIfNeed state qualifiedTypeName k =
        if State.staticMembersInitialized state qualifiedTypeName then
            k state
        else
            match Options.StaticFieldsValuation() with
            | Options.DefaultStaticFields ->
                let fields, t, instance = Memory.mkDefaultStatic qualifiedTypeName in
                let state = Memory.allocateInStaticMemory state qualifiedTypeName instance in
                let initOneField state (name, (typ, expression)) k =
                    let address, state = Memory.referenceStaticField state false name t qualifiedTypeName in
                    reduceExpression state expression (fun (value, state) ->
                    Memory.mutate state address value |> snd |> k)
                in
                Cps.List.foldlk initOneField state fields (fun state ->
                match DecompilerServices.getStaticConstructorOf qualifiedTypeName with
                | Some constr ->
                    reduceDecompiledMethod state None (State.Specified []) constr (snd >> k)
                | None -> k state)
            | Options.SymbolizeStaticFields -> k state

    and reduceObjectCreation state constructedType objectInitializerList collectionInitializerList (constructorSpecification : MethodSpecification) invokeArguments k =
        let qualifiedTypeName = DecompilerServices.assemblyQualifiedName constructedType in
        initializeStaticMembersIfNeed state qualifiedTypeName (fun state ->
        let fields = DecompilerServices.getDefaultFieldValuesOf false qualifiedTypeName in
        let names, typesAndInitializers = List.unzip fields in
        let types, initializers = List.unzip typesAndInitializers in
        let time = Memory.tick() in
        Cps.List.mapFoldk reduceExpression state initializers (fun (initializers, state) ->
        let initializerToCell t = function
            | Nop -> State.defaultOf time (Types.FromConcreteMetadataType t), time, time
            | v -> v, time, time
        in
        let fields = List.map2 initializerToCell types initializers
                        |> List.zip (List.map Terms.MakeConcreteString names) |> Heap.ofSeq in
        let t = Types.FromConcreteMetadataType constructedType in
        let freshValue = Struct(fields, t) in
        let isReference = Types.IsReferenceType t in
        let reference, state =
            if isReference
            then Memory.allocateInHeap state freshValue
            else
                let tempVar = "constructed instance" in
                let state = Memory.newStackFrame state [((tempVar, tempVar), State.Specified freshValue, Terms.TypeOf freshValue)] in
                (Memory.referenceLocalVariable state (tempVar, tempVar) false, state)
        in
        let finish r =
            composeSequentially (fun () -> None) r
                (fun state k ->
                    if isReference
                    then k (Return reference, state)
                    else
                        let term, state = Memory.deref state reference in
                        k (Return term, State.popStack state))
                (fun (result, state) -> k (ControlFlow.resultToTerm result, state))
        in
        let invokeInitializers r =
            composeSequentially (fun () -> None) r (fun state k ->
                if objectInitializerList <> null then
                    reduceMemberInitializerList reference state objectInitializerList k
                else if collectionInitializerList <> null then
                    reduceCollectionInitializerList constructedType reference state collectionInitializerList k
                else k (NoResult, state)
            ) finish
        in
        let baseClasses = DecompilerServices.baseClassesChain constructedType in
        let reduceConstructor (t : JetBrains.Metadata.Reader.API.IMetadataType) state k =
            if constructorSpecification = null
            then k (NoResult, state)
            else
                invokeArguments state (fun (arguments, state) ->
                    let assemblyPath = DecompilerServices.locationOfType qualifiedTypeName in
                    decompileAndReduceMethod state (Some reference) (State.Specified arguments) qualifiedTypeName constructorSpecification.Method assemblyPath k)
        in
        let reduceConstructors = baseClasses |> Seq.map reduceConstructor in
        reduceSequentially state reduceConstructors invokeInitializers))

    and reduceObjectCreationExpression state (ast : IObjectCreationExpression) k =
        let arguments state = Cps.List.mapFoldk reduceExpression state (List.ofArray ast.Arguments) in
        reduceObjectCreation state ast.ConstructedType ast.ObjectInitializer ast.CollectionInitializer ast.ConstructorSpecification arguments k

    and reduceMemberInitializerList initializedObject state (ast : IMemberInitializerList) k =
        let initializers = ast.Initializers |> Seq.map (reduceMemberInitializer initializedObject) in
        reduceSequentially state initializers k

    and reduceMemberInitializer this (ast : IMemberInitializer) state k =
        match ast with
        | :? IFieldMemberInitializer as initializer -> reduceFieldMemberInitializer this state initializer k
        | :? IPropertyMemberInitializer as initializer -> reducePropertyMemberInitializer this state initializer k
        | _ -> __notImplemented__()

    and reduceFieldMemberInitializer this state (ast : IFieldMemberInitializer) k =
        reduceExpression state ast.Value (fun (value, state) ->
        let typ = Types.FromConcreteMetadataType ast.Field.Type in
        let fieldReference, state = Memory.referenceField state false (DecompilerServices.idOfMetadataField ast.Field) typ this in
        let result, state = Memory.mutate state fieldReference value in
        k (ControlFlow.throwOrIgnore result, state))

    and reducePropertyMemberInitializer this state (ast : IPropertyMemberInitializer) k =
        __notImplemented__()

    and reduceCollectionInitializerList constructedType initializedObject state (ast : IExpressionList) k =
        let intializers = ast.Expressions |> Seq.map (reduceCollectionInitializer constructedType initializedObject) in
        reduceSequentially state intializers k

    and reduceCollectionInitializer constructedType initializedObject (ast : IExpression) state k =
        let args =
            match ast with
            | :? IExpressionList as es -> es.Expressions :> seq<IExpression>
            | e -> [e] :> seq<IExpression>
        in
        let argTypes = Seq.map DecompilerServices.getTypeOfNode args in
        Cps.Seq.mapFoldk reduceExpression state args (fun (argValues, state) ->
        let bestOverload = DecompilerServices.resolveAdd argTypes constructedType in
        let reduceTarget state k = k (initializedObject, state) in
        let reduceArg arg = (fun state k -> k (arg, state)) in
        let reduceArgs = argValues |> List.ofSeq |> List.map reduceArg in
        reduceMethodCall state reduceTarget bestOverload reduceArgs (fun (result, state) ->
        k (ControlFlow.throwOrIgnore result, state)))

    and reduceExpressionList state (ast : IExpressionList) k =
        if ast = null then k (Concrete(null, VSharp.Void), state)
        else Cps.Seq.mapFoldk reduceExpression state ast.Expressions (fun (terms, state) ->
        k (Concrete(terms, VSharp.Void), state))

    and reduceNestedInitializer state (ast : INestedInitializer) k =
        __notImplemented__()

// ------------------------------- Concurrency -------------------------------

    and reduceLockStatement state (ast : ILockStatement) k =
        __notImplemented__()

    and reduceAwaitExpression state (ast : IAwaitExpression) k =
        __notImplemented__()

// ------------------------------- Unsafe code -------------------------------

    and reduceAddressOfExpression state (ast : IAddressOfExpression) k =
        reduceExpressionToRef state true ast.Argument k

    and reducePointerElementAccessExpression state (ast : IPointerElementAccessExpression) k =
        __notImplemented__()

    and reducePointerIndirectionExpression state (ast : IPointerIndirectionExpression) k =
        __notImplemented__()

    and reduceRefExpression state (ast : IRefExpression) k =
        reduceExpressionToRef state false ast.Argument k

    and reduceRefTypeExpression state (ast : IRefTypeExpression) k =
        __notImplemented__()

    and reduceRefTypeTokenExpression state (ast : IRefTypeTokenExpression) k =
        __notImplemented__()

    and reduceRefValueExpression state (ast : IRefValueExpression) k =
        __notImplemented__()

    and reduceSizeOfExpression state (ast : ISizeOfExpression) k =
        __notImplemented__()

    and reduceStackAllocExpression state (ast : IStackAllocExpression) k =
        __notImplemented__()

    and reduceFixedStatement state (ast : IFixedStatement) k =
        __notImplemented__()

    and reduceTypeReferenceExpression state (ast : ITypeReferenceExpression) k =
        __notImplemented__()

    and reduceUnboxExpression state (ast : IUnboxExpression) k =
        __notImplemented__()

    and reduceUntypedStackAllocExpression state (ast : IUntypedStackAllocExpression) k =
        __notImplemented__()

    and reduceVirtualMethodPointerExpression state (ast : IVirtualMethodPointerExpression) k =
        __notImplemented__()

    and reduceMemoryCopyStatement state (ast : IMemoryCopyStatement) k =
        __notImplemented__()

    and reduceMemoryInitializeStatement state (ast : IMemoryInitializeStatement) k =
        __notImplemented__()

    and reducePinStatement state (ast : IPinStatement) k =
        __notImplemented__()


    and reduceUnpinStatement state (ast : IUnpinStatement) k =
        __notImplemented__()

    and reduceFieldReferenceExpression state (ast : IFieldReferenceExpression) k =
        __notImplemented__()

    and reduceFunctionPointerCallExpression state (ast : IFunctionPointerCallExpression) k =
        __notImplemented__()

    and reduceMethodPointerExpression state (ast : IMethodPointerExpression) k =
        __notImplemented__()

    and reduceMethodReferenceExpression state (ast : IMethodReferenceExpression) k =
        __notImplemented__()

// ------------------------------- Goto statements -------------------------------

    and reduceAbstractGotoStatement state (ast : IAbstractGotoStatement) k =
        match ast with
        | :? IBreakStatement as breakStatement -> reduceBreakStatement state breakStatement k
        | :? IContinueStatement as continueStatement -> reduceContinueStatement state continueStatement k
        | :? IGotoCaseStatement as gotoCaseStatement -> reduceGotoCaseStatement state gotoCaseStatement k
        | :? IGotoDefaultStatement as gotoDefaultStatement -> reduceGotoDefaultStatement state gotoDefaultStatement k
        | :? IGotoStatement as gotoStatement -> reduceGotoStatement state gotoStatement k
        | :? IYieldBreakStatement as yieldBreakStatement -> reduceYieldBreakStatement state yieldBreakStatement k
        | _ -> __notImplemented__()

    and reduceBreakStatement state (ast : IBreakStatement) k =
        k (Break, state)

    and reduceContinueStatement state (ast : IContinueStatement) k =
        k (Continue, state)

    and reduceGotoCaseStatement state (ast : IGotoCaseStatement) k =
        __notImplemented__()

    and reduceGotoDefaultStatement state (ast : IGotoDefaultStatement) k =
        __notImplemented__()

    and reduceGotoStatement state (ast : IGotoStatement) k =
        __notImplemented__()

    and reduceYieldBreakStatement state (ast : IYieldBreakStatement) k =
        __notImplemented__()

    and reduceJumpStatement state (ast : IJumpStatement) k =
        __notImplemented__()

    and reduceLabelDeclarationStatement state (ast : ILabelDeclarationStatement) k =
        __notImplemented__()


type Activator() =
    interface State.ActivatorInterface with
        member this.CreateInstance exceptionType arguments state =
            let assemblyQualifiedName = exceptionType.AssemblyQualifiedName in
            let assemblyLocation = exceptionType.Assembly.Location in
            let decompiledClass = DecompilerServices.decompileClass (DecompilerServices.jetBrainsFileSystemPath assemblyLocation) assemblyQualifiedName in
            let methods = decompiledClass.TypeInfo.GetMethods() in
            let invokeArguments state k = k (arguments, state) in
            let argumentsLength = List.length arguments in
            let argumentsTypes = List.map Terms.TypeOf arguments in
            let ctorMethods =
                methods
                |> List.ofArray
                |> List.filter (fun (m : IMetadataMethod)
                                    -> m.Name = ".ctor"
                                        && m.Parameters.Length = argumentsLength
                                        && m.Parameters
                                            |> Seq.forall2 (fun p1 p2 -> Types.FromConcreteMetadataType (p2.Type) = p1) argumentsTypes) in

            assert(List.length ctorMethods = 1)
            let ctor = List.head ctorMethods in
            let methodSpecification = new MethodSpecification(ctor, Array.map (fun (p : IMetadataParameter) -> p.Type) ctor.Parameters)
            Interpreter.reduceObjectCreation state (DecompilerServices.resolveType exceptionType) null null methodSpecification invokeArguments id<|MERGE_RESOLUTION|>--- conflicted
+++ resolved
@@ -116,12 +116,6 @@
             match param, value with
             | None, _ -> internalfail "parameters list is longer than expected!"
             | Some param, None ->
-<<<<<<< HEAD
-                if param.MetadataParameter.HasDefaultValue
-                then ((param.Name, getTokenBy (Choice1Of2 param)), Concrete(param.MetadataParameter.GetDefaultValue(), Types.FromConcreteMetadataType param.Type))
-                else ((param.Name, getTokenBy (Choice1Of2 param)), Memory.makeSymbolicInstance false (Symbolization Nop) param.Name (Types.FromSymbolicMetadataType false param.Type))
-            | Some param, Some value -> ((param.Name, getTokenBy (Choice1Of2 param)), value)
-=======
                 let stackKey = (param.Name, getTokenBy (Choice1Of2 param)) in
                 if areParametersSpecified then
                     if param.MetadataParameter.HasDefaultValue
@@ -129,9 +123,8 @@
                         let typ = Types.FromConcreteMetadataType param.Type in
                         (stackKey, State.Specified(Concrete(param.MetadataParameter.GetDefaultValue(), typ)), typ)
                     else internalfail "parameters list is shorter than expected!"
-                else (stackKey, State.Unspecified, Types.FromSymbolicMetadataType param.Type false)
+                else (stackKey, State.Unspecified, Types.FromSymbolicMetadataType false param.Type)
             | Some param, Some value -> ((param.Name, getTokenBy (Choice1Of2 param)), State.Specified value, Terms.TypeOf value)
->>>>>>> 3b8255a0
         let parameters = List.map2Different valueOrFreshConst ast.Parameters values in
         let parametersAndThis =
             match this with
@@ -150,13 +143,8 @@
         reduceFunction state this parameters returnType funcId signature invoke k
 
     and reduceDecompiledMethod state this parameters (ast : IDecompiledMethod) k =
-<<<<<<< HEAD
         let returnType = Types.FromSymbolicMetadataType false (ast.MetadataMethod.Signature.ReturnType) in
-        reduceFunctionWithBlockBody state (Some this) parameters returnType (MetadataMethodIdentifier ast.MetadataMethod) ast.Signature ast.Body k
-=======
-        let returnType = Types.FromSymbolicMetadataType (ast.MetadataMethod.Signature.ReturnType) false in
         reduceFunctionWithBlockBody state this parameters returnType (MetadataMethodIdentifier ast.MetadataMethod) ast.Signature ast.Body k
->>>>>>> 3b8255a0
 
     and reduceEventAccessExpression state (ast : IEventAccessExpression) k =
         let qualifiedTypeName = ast.EventSpecification.Event.DeclaringType.AssemblyQualifiedName in
@@ -561,13 +549,8 @@
         else
             DecompilerServices.setPropertyOfNode ast "Thrown" exn
             // catch (...) {...} case
-<<<<<<< HEAD
             let targetType = Types.FromSymbolicMetadataType true ast.VariableReference.Variable.Type in
-            let typeMatches = checkCast exn targetType in
-=======
-            let targetType = Types.FromSymbolicMetadataType ast.VariableReference.Variable.Type true in
             let typeMatches, state = checkCast state targetType exn in
->>>>>>> 3b8255a0
             let stackKey = ast.VariableReference.Variable.Name, getTokenBy (Choice2Of2 ast.VariableReference.Variable) in
             let state = Memory.newStackFrame state [(stackKey, State.Specified exn, Terms.TypeOf exn)] in
             if ast.Filter = null then k (typeMatches, state)
@@ -622,20 +605,13 @@
 
     and reduceExpressionToRef state followHeapRefs (ast : IExpression) k =
         match ast with
-<<<<<<< HEAD
         | null -> k (Concrete(null, VSharp.SubType(typedefof<obj>, [], [], IdGenerator.startingWith typedefof<obj>.FullName)), state) //TODO: Check
-        | :? ILocalVariableReferenceExpression as expression -> k (Memory.referenceLocalVariable state (expression.Variable.Name, getTokenBy (Choice2Of2 expression.Variable)) followHeapRefs, state)
-        | :? IParameterReferenceExpression as expression -> k (Memory.referenceLocalVariable state (expression.Parameter.Name, getTokenBy (Choice1Of2 expression.Parameter)) followHeapRefs, state)
-        | :? IThisReferenceExpression as expression -> k (Memory.referenceLocalVariable state ("this", getThisTokenBy expression) followHeapRefs, state)
-=======
-        | null -> k (Concrete(null, VSharp.Object (IdGenerator.startingWith typedefof<obj>.FullName)), state)
         | :? ILocalVariableReferenceExpression as expression ->
             k (Memory.referenceLocalVariable state (expression.Variable.Name, getTokenBy (Choice2Of2 expression.Variable)) followHeapRefs, state)
         | :? IParameterReferenceExpression as expression ->
             k (Memory.referenceLocalVariable state (expression.Parameter.Name, getTokenBy (Choice1Of2 expression.Parameter))  followHeapRefs, state)
         | :? IThisReferenceExpression as expression ->
             k (Memory.referenceLocalVariable state ("this", getThisTokenBy expression) followHeapRefs, state)
->>>>>>> 3b8255a0
         | :? IFieldAccessExpression as expression ->
             reduceExpressionToRef state true expression.Target (fun (target, state) ->
             referenceToField state followHeapRefs target expression.FieldSpecification.Field k)
@@ -894,73 +870,7 @@
         | :? ITypeCastExpression as expression -> reduceTypeCastExpression state expression k
         | :? IUserDefinedTypeCastExpression as expression -> reduceUserDefinedTypeCastExpression state expression k
         | _ -> __notImplemented__()
-<<<<<<< HEAD
     //TODO: make with generic
-    and is (leftType : TermType) (rightType : TermType) =
-        let makeBoolConst name termType = Terms.FreshConstant name (SymbolicConstantType termType) typedefof<bool>
-        in
-        let concreteIs (dotNetType : Type) =
-            let b = makeBoolConst dotNetType.FullName (ClassType(dotNetType, [], [])) in
-            function
-            | Types.ReferenceType(t, _, _)
-            | Types.StructureType(t, _, _) -> Terms.MakeBool (t = dotNetType)
-            | SubType(t, _, _, name) as termType when t.IsAssignableFrom(dotNetType) ->
-                makeBoolConst name termType ==> b
-            | SubType(t, _, _, _) when not <| t.IsAssignableFrom(dotNetType) -> Terms.MakeFalse
-            | ArrayType _ -> Terms.MakeBool <| dotNetType.IsAssignableFrom(typedefof<obj>)
-            | Null -> Terms.MakeFalse
-            | _ -> __notImplemented__()
-        in
-        let subTypeIs (dotNetType: Type, rightName) =
-            let b = makeBoolConst rightName (SubType(dotNetType, [], [], rightName)) in
-            function
-            | Types.ReferenceType(t, _, _) -> Terms.MakeBool <| dotNetType.IsAssignableFrom(t)
-            | Types.StructureType(t, _, _) -> Terms.MakeBool (dotNetType = typedefof<obj> || dotNetType = typedefof<ValueType>)
-            | SubType(t, _, _, name) when dotNetType.IsAssignableFrom(t) -> Terms.MakeTrue
-            | SubType(t, _, _, name) when not <| t.IsAssignableFrom(dotNetType) -> Terms.MakeFalse
-            | SubType(t, _, _, name) as termType when t.IsAssignableFrom(dotNetType) ->
-                makeBoolConst name termType ==> b
-            | ArrayType _ -> Terms.MakeBool <| dotNetType.IsAssignableFrom(typedefof<obj>)
-            | Null -> Terms.MakeFalse
-            | _ -> __notImplemented__()
-        in
-        match leftType, rightType with
-        | PointerType left, PointerType right -> is left right
-        | PointerType left, _ -> is left rightType
-        | Void, _   | _, Void
-        | Bottom, _ | _, Bottom -> Terms.MakeFalse
-        | Func _, Func _ -> Terms.MakeTrue
-        | ArrayType(t1, c1), ArrayType(_, 0) -> Terms.MakeTrue
-        | ArrayType(t1, c1), ArrayType(t2, c2) -> if c1 = c2 then is t1 t2 else Terms.MakeFalse
-        | leftType, Types.StructureType(t, _, _) when leftType <> Null -> concreteIs t leftType
-        | leftType, Types.ReferenceType(t, _, _) -> concreteIs t leftType
-        | leftType, SubType(t, _, _, name) -> subTypeIs (t, name) leftType
-        | _ -> __notImplemented__()
-
-    and doCast (state : State.state) term targetType =
-        let leftType = Terms.TypeOf term in
-        let rec isUpCast l r =
-            match l, r with
-            | PointerType left, PointerType right -> isUpCast left right
-            | PointerType left, _ -> isUpCast left r
-            | Types.ComplexType(t1, _, _), Types.ComplexType(t2, _, _) -> t2.IsAssignableFrom(t1)
-            | Func _, Func _ -> false
-            | ArrayType _, _ -> true
-            | _ -> __notImplemented__()
-        in
-        let result =
-            match isUpCast leftType targetType with
-            | true -> term
-            | false ->
-                match term with
-                | Concrete(value, _) -> Concrete(value, targetType)
-                | Constant(name, source, _) -> Term.Constant(name, source, targetType)
-                | Expression(operation, operands, _) -> Expression(operation, operands, targetType)
-                | StackRef(t, l, _) -> StackRef(t, l, targetType)
-                | HeapRef(p, _) -> HeapRef(p, targetType) // TODO
-                | Struct(m, _) -> Struct(m, targetType)
-=======
-
     and doCast state term targetType =
         match term with
         | HeapRef _
@@ -970,12 +880,9 @@
             let leftType = Terms.TypeOf term in
             let rec isUpCast l r =
                 match l, r with
-                | Types.ComplexType t1, Types.ComplexType t2 -> t2.IsAssignableFrom(t2)
-                | _, Object _ -> true
-                | Object _, _ -> false
+                | Types.ComplexType(t1, _, _), Types.ComplexType(t2, _, _) -> t2.IsAssignableFrom(t1)
                 | Func _, Func _ -> false
                 | ArrayType _, _ -> true
->>>>>>> 3b8255a0
                 | _ -> __notImplemented__()
             in
             let result =
@@ -1039,13 +946,8 @@
             if src = dst then expr
             else Expression(Cast(src, dst, isChecked), [expr], dst)
         in
-<<<<<<< HEAD
         let targetType = Types.FromSymbolicMetadataType true ast.TargetType in
-        let isCasted term = checkCast term targetType in
-=======
-        let targetType = Types.FromSymbolicMetadataType ast.TargetType true in
         let isCasted state term = checkCast state targetType term in
->>>>>>> 3b8255a0
         let hierarchyCast state term targetType =
             reduceConditionalExecution state
                 (fun state k -> k (isCasted state term))
