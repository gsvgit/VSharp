--- conflicted
+++ resolved
@@ -927,11 +927,7 @@
         elif x.IsArrayGetOrSet method then
             let cilStates = x.InvokeArrayGetOrSet cilState method thisOption args
             List.map moveIpToExit cilStates |> k
-<<<<<<< HEAD
-        elif x.IsExternalMethod method then
-=======
         elif method.IsExternalMethod then
->>>>>>> ebe47c2c
             let stackTrace = Memory.StackTraceString cilState.state.stack
             internalfailf "new extern method: %s\nStackTrace:\n%s" fullMethodName stackTrace
         elif x.IsNotImplementedIntrinsic method fullMethodName then
