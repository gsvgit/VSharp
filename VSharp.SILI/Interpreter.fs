--- conflicted
+++ resolved
@@ -689,11 +689,7 @@
                 defaultCase
         let indicesCheck (cilState : cilState) =
             // TODO: extended form needs
-<<<<<<< HEAD
-            let primitiveLengthCheck = (length << zero) ||| (if TypeUtils.isLong length then length >> TypeUtils.Int32.MaxValue else False())
-=======
             let primitiveLengthCheck = (length << zero) ||| (if TypeUtils.isLong length then length >> TypeUtils.Int32.MaxValue() else False())
->>>>>>> d5bf8be4
             let srcIndexCheck = (srcIndex << srcLB) ||| (if TypeUtils.isLong srcIndex then srcIndex >>= srcNumOfAllElements else False())
             let dstIndexCheck = (dstIndex << dstLB) ||| (if TypeUtils.isLong dstIndex then dstIndex >>= dstNumOfAllElements else False())
 
@@ -884,51 +880,17 @@
                         k [])
                     k
 
-<<<<<<< HEAD
-    static member CheckDisallowNullAssumptions (cilState : cilState) (method : Method) isError =
-        let disallowNullAssumptions (cilState : cilState) (method : Method) =
-            method.Parameters
-            |> Seq.map (fun parameter ->
-                if Attribute.IsDefined(parameter, typeof<CodeAnalysis.DisallowNullAttribute>)
-                    then !!(IsNullReference (readParameter parameter cilState))
-                    else True())
-            |> conjunction
-
-        let message = "DisallowNullAttribute violation"
-        // TODO: invoke only if method has attributes
-        ILInterpreter.CheckAttributeAssumptions cilState method disallowNullAssumptions message isError
-
-    static member CheckDisallowNullAssumptionsAndReport cilState method =
-        ILInterpreter.CheckDisallowNullAssumptions cilState method true
-
-    static member CheckNotNullAssumptions (cilState : cilState) (method : Method) =
-        let notNullAssumptions (cilState : cilState) (method : Method) =
-            let parameterAssumptions =
-                method.Parameters
-                |> Seq.map (fun parameter ->
-                    if Attribute.IsDefined(parameter, typeof<CodeAnalysis.NotNullAttribute>)
-                        then !!(IsNullReference (readParameter parameter cilState))
-                        else True())
-                |> conjunction
-            let returnAssumptions =
-=======
     static member CheckNotNullAttribute (method : Method) (cilState : cilState) shouldReportError k =
         if not <| method.CheckAttributes then
             [cilState] |> k
         else
             let retValueAssumption =
->>>>>>> d5bf8be4
                 match method.ReturnParameter with
                 | Some returnParameter when Attribute.IsDefined(returnParameter, typeof<CodeAnalysis.NotNullAttribute>) ->
                     let res = pop cilState
                     push res cilState
-<<<<<<< HEAD
-                    !!(IsNullReference res)
-                | _ -> True()
-=======
                     Some <| !!(IsNullReference res)
                 | _ -> None
->>>>>>> d5bf8be4
 
             let getNotNullAssumption (parameter : ParameterInfo) =
                 if Attribute.IsDefined(parameter, typeof<CodeAnalysis.NotNullAttribute>)
@@ -1204,15 +1166,9 @@
         let canCastWithoutOverflow term targetType =
             let (<<=) = API.Arithmetics.(<<=)
             assert(Terms.TypeOf term |> Types.IsNumeric)
-<<<<<<< HEAD
-            let termType = Terms.TypeOf term
-            if isSubset termType targetTermType then True()
-            elif termType = TypeUtils.int64Type && targetTermType = TypeUtils.uint64Type then
-=======
             let t = Terms.TypeOf term
             if isSubset t targetType then True()
             elif t = TypeUtils.int64Type && targetType = TypeUtils.uint64Type then
->>>>>>> d5bf8be4
                 let int64Zero = MakeNumber (0 |> int64)
                 int64Zero <<= term
             elif t = TypeUtils.uint64Type && targetType = TypeUtils.int64Type then
