--- conflicted
+++ resolved
@@ -72,17 +72,12 @@
         let valueOrFreshConst (param : Option<IMethodParameter>) value =
             match param, value with
             | None, _ -> internalfail "parameters list is longer than expected!"
+
             | Some param, None ->
                 if param.MetadataParameter.HasDefaultValue
-<<<<<<< HEAD
-                then (param.Name, Concrete(param.MetadataParameter.GetDefaultValue(), Types.FromMetadataTypeToConcrete param.Type))
-                else (param.Name, Memory.makeSymbolicInstance false (Symbolization Nop) param.Name (Types.FromMetadataTypeToSymbolic param.Type false))
-            | Some param, Some value -> (param.Name, value)
-=======
-                then ((param.Name, getTokenBy (Choice1Of2 param)), Concrete(param.MetadataParameter.GetDefaultValue(), Types.FromMetadataType param.Type))
-                else ((param.Name, getTokenBy (Choice1Of2 param)), Memory.makeSymbolicInstance false (Symbolization Nop) param.Name (Types.FromMetadataType param.Type))
+                then ((param.Name, getTokenBy (Choice1Of2 param)), Concrete(param.MetadataParameter.GetDefaultValue(), Types.FromMetadataTypeToConcrete param.Type))
+                else ((param.Name, getTokenBy (Choice1Of2 param)), Memory.makeSymbolicInstance false (Symbolization Nop) param.Name (Types.FromMetadataTypeToSymbolic param.Type false))
             | Some param, Some value -> ((param.Name, getTokenBy (Choice1Of2 param)), value)
->>>>>>> 7b4913cc
         let parameters = map2 valueOrFreshConst ast.Parameters values in
         let parametersAndThis =
             match this with
@@ -488,15 +483,10 @@
         else
             DecompilerServices.setPropertyOfNode ast "Thrown" exn
             // catch (...) {...} case
-<<<<<<< HEAD
             let left = Types.FromMetadataTypeToSymbolic ast.VariableReference.Variable.Type true 
             let typeMatches = checkCast exn left in
-            let state = State.push state [(ast.VariableReference.Variable.Name, exn)] in
-=======
-            let typeMatches = is ast.VariableReference.Variable.Type exn in
             let stackKey = ast.VariableReference.Variable.Name, getTokenBy (Choice2Of2 ast.VariableReference.Variable) in
             let state = State.push state [(stackKey, exn)] in
->>>>>>> 7b4913cc
             if ast.Filter = null then k (typeMatches, state)
             else
                 let filteringExpression = Transformations.extractExceptionFilter ast.Filter in
@@ -549,17 +539,10 @@
 
     and reduceExpressionToRef state followHeapRefs (ast : IExpression) k =
         match ast with
-<<<<<<< HEAD
         | null -> k (Concrete(null, VSharp.Object (IdGenerator.startingWith typedefof<obj>.FullName)), state)
-        | :? ILocalVariableReferenceExpression as expression -> k (Memory.referenceToVariable state expression.Variable.Name followHeapRefs, state)
-        | :? IParameterReferenceExpression as expression -> k (Memory.referenceToVariable state expression.Parameter.Name followHeapRefs, state)
-        | :? IThisReferenceExpression as expression -> k (Memory.referenceToVariable state "this" followHeapRefs, state)
-=======
-        | null -> k (Concrete(null, VSharp.Object), state)
         | :? ILocalVariableReferenceExpression as expression -> k (Memory.referenceToVariable state (expression.Variable.Name, getTokenBy (Choice2Of2 expression.Variable)) followHeapRefs, state)
         | :? IParameterReferenceExpression as expression -> k (Memory.referenceToVariable state (expression.Parameter.Name, getTokenBy (Choice1Of2 expression.Parameter)) followHeapRefs, state)
         | :? IThisReferenceExpression as expression -> k (Memory.referenceToVariable state ("this", getThisTokenBy expression) followHeapRefs, state)
->>>>>>> 7b4913cc
         | :? IFieldAccessExpression as expression ->
             reduceExpressionToRef state true expression.Target (fun (target, state) ->
             referenceToField state followHeapRefs target expression.FieldSpecification.Field k)
@@ -825,7 +808,6 @@
         let targetType = Types.FromMetadataTypeToSymbolic ast.TargetType true in
         reduceExpression state ast.Argument (fun (argument, newState) ->
         typeCast (ast.OverflowCheck = OverflowCheckType.Enabled) newState argument targetType |> k)
-<<<<<<< HEAD
         
     and is (leftType : TermType) (rightType : TermType) =
            
@@ -870,15 +852,6 @@
                | (term, PointerType right) -> is term right
                | (PointerType left, term) -> is left term
                | _ -> __notImplemented__()  
-=======
-
-    and is typ = function
-        | Union gvs -> Merging.guardedMap (is typ) gvs
-        | term ->
-            // TODO: here we should use more sophisticated type constraints processing, but for now...
-            let justInherits = (Types.MetadataToDotNetType typ).IsAssignableFrom(Types.ToDotNetType (Terms.TypeOf term)) in
-            Concrete(justInherits, Bool)
->>>>>>> 7b4913cc
 
     and tryCast typ term =
         let casted = is (Terms.TypeOf term) (Types.FromMetadataTypeToSymbolic typ true) in
