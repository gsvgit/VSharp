namespace VSharp.Interpreter.IL

open System
open System.Reflection
open System.Reflection.Emit

open VSharp
open VSharp.Core
open VSharp.Reflection
open CFG

type public ILMethodMetadata =
    { methodBase : MethodBase }
    override x.ToString () = x.methodBase.Name
    interface IMethodIdentifier with
        member x.IsStatic = x.methodBase.IsStatic
        member x.IsConstructor = x.methodBase.IsConstructor
        member x.Method = x.methodBase
        member x.DeclaringType = x.methodBase.DeclaringType
        member x.DeclaringAssembly = x.methodBase.DeclaringType.Assembly
        member x.ReturnType =
            match x.methodBase with
            | :? MethodInfo as mi -> mi.ReturnType
            | :? ConstructorInfo -> typeof<Void>
            | _ -> __notImplemented__()
        member x.Location = null // TODO: think about renaming ICodeLocation to smth more useful

module internal TypeUtils =
    open Types

    // TODO: get all this functions from Core #mbdo
    let float64TermType = Numeric typedefof<double>
    let float32TermType = Numeric typedefof<float32>
    let int8Type        = Numeric typedefof<int8>
    let int16Type       = Numeric typedefof<int16>
    let int32Type       = Numeric typedefof<int32>
    let int64Type       = Numeric typedefof<int64>
    let uint8Type       = Numeric typedefof<uint8>
    let uint16Type      = Numeric typedefof<uint16>
    let uint32Type      = Numeric typedefof<uint32>
    let uint64Type      = Numeric typedefof<uint64>
    let charType        = Numeric typedefof<char>

    let signed2unsignedOrId = function
        | Bool -> uint32Type
        | Numeric (Id typ) when typ = typedefof<int32> || typ = typedefof<uint32> -> uint32Type
        | Numeric (Id typ) when typ = typedefof<int8>  || typ = typedefof<uint8>  -> uint8Type
        | Numeric (Id typ) when typ = typedefof<int16> || typ = typedefof<uint16> -> uint16Type
        | Numeric (Id typ) when typ = typedefof<int64> || typ = typedefof<uint64> -> uint64Type
        | Numeric (Id typ) when typ = typedefof<double> -> float64TermType
        | _ -> __unreachable__()
    let unsigned2signedOrId = function
        | Bool -> int32Type
        | Numeric (Id typ) when typ = typedefof<int32> || typ = typedefof<uint32> -> int32Type
        | Numeric (Id typ) when typ = typedefof<int8>  || typ = typedefof<uint8> -> int8Type
        | Numeric (Id typ) when typ = typedefof<int16> || typ = typedefof<uint16> -> int16Type
        | Numeric (Id typ) when typ = typedefof<int64> || typ = typedefof<uint64> -> int64Type
        | Numeric (Id typ) when typ = typedefof<double> -> float64TermType
        | Pointer _ as t -> t
        | _ -> __unreachable__()
    let integers = [charType; int8Type; int16Type; int32Type; int64Type; uint8Type; uint16Type; uint32Type; uint64Type]

    let isIntegerTermType typ = integers |> List.contains typ
    let isFloatTermType typ = typ = float32TermType || typ = float64TermType
    let isInteger = Terms.TypeOf >> isIntegerTermType
    let isBool = Terms.TypeOf >> Types.IsBool
    let (|Int8|_|) t = if Terms.TypeOf t = int8Type then Some(t) else None
    let (|UInt8|_|) t = if Terms.TypeOf t = uint8Type then Some(t) else None
    let (|Int16|_|) t = if Terms.TypeOf t = int16Type then Some(t) else None
    let (|UInt16|_|) t = if Terms.TypeOf t = uint16Type then Some(t) else None
    let (|Int32|_|) t = if Terms.TypeOf t = int32Type then Some(t) else None
    let (|UInt32|_|) t = if Terms.TypeOf t = uint32Type then Some(t) else None
    let (|Int64|_|) t = if Terms.TypeOf t = int64Type then Some(t) else None
    let (|UInt64|_|) t = if Terms.TypeOf t = uint64Type then Some(t) else None
    let (|Bool|_|) t = if isBool t then Some(t) else None
    let (|Float32|_|) t = if Terms.TypeOf t = float32TermType then Some(t) else None
    let (|Float64|_|) t = if Terms.TypeOf t = float64TermType then Some(t) else None
    let (|Float|_|) t = if Terms.TypeOf t |> isFloatTermType then Some(t) else None

    module Char =
        let Zero = MakeNumber '\000'
    module Int8 =
        let Zero = MakeNumber 0y
    module UInt8 =
        let Zero = MakeNumber 0uy
    module Int16 =
        let Zero = MakeNumber 0s
    module UInt16 =
        let Zero = MakeNumber 0us
    module Int32 =
        let Zero = MakeNumber 0
        let One = MakeNumber 1
        let MinusOne = MakeNumber -1
        let MinValue = MakeNumber Int32.MinValue
        let MaxValue = MakeNumber Int32.MaxValue
    module UInt32 =
        let Zero = MakeNumber 0u
        let MaxValue = MakeNumber UInt32.MaxValue
    module Int64 =
        let Zero = MakeNumber 0L
        let MinusOne = MakeNumber -1L
        let MinValue = MakeNumber Int64.MinValue
        let MaxValue = MakeNumber Int64.MaxValue
    module UInt64 =
        let Zero = MakeNumber 0UL
        let MaxValue = MakeNumber UInt64.MaxValue

module internal InstructionsSet =

    let __corruptedStack__() = raise (InvalidProgramException())

    // ------------------------------- Helper functions for cilState -------------------------------


<<<<<<< HEAD
    let idTransformation term k = k term
=======

    let idTransformation pc term k = k term
>>>>>>> 7c940c7e

    let pushResultOnStack (cilState : cilState) (res, state) =
        if res <> Nop then
            {cilState with opStack = res :: cilState.opStack; state = state}
        else {cilState with state = state}
    let mapFunctionResultsk mapResult =
        let mapResults (result, cilState : cilState) =
            let result, state = mapResult (result, cilState.state)
            result, {cilState with state = state}
        Cps.List.map mapResults
    let getCilStateFromResult results : cilState list = List.map snd results
    let mapAndPushFunctionResultsk mapResult =
        let mapAndPushResult (term, cilState : cilState) =
            mapResult (term, cilState.state) |> pushResultOnStack cilState
        let exceptionCheck ((_, cilState : cilState) as result) =
            if cilState.HasException then cilState
            else mapAndPushResult result
        Cps.List.map exceptionCheck
    let pushFunctionResults results = mapAndPushFunctionResultsk id results id
    let withResult (s : state) res' = {s with returnRegister = res'}
    // --------------------------------------- Primitives ----------------------------------------

    let StatedConditionalExecutionCIL (cilState : cilState) (condition : state -> (term * state -> 'a) -> 'a) (thenBranch : cilState -> ('c list -> 'a) -> 'a) (elseBranch : cilState -> ('c list -> 'a) -> 'a) (k : 'c list -> 'a) =
        StatedConditionalExecution cilState.state condition
<<<<<<< HEAD
            (fun state k -> thenBranch {cilState with state = state} k)
            (fun state k -> elseBranch {cilState with state = state} k)
            (fun x y -> List.append x y |> List.singleton)
            (List.head >> k)
//    let GuardedApply (cilState : cilState) term f k =
    let GuardedApply (cilState : cilState) term (f : cilState -> term -> ('a list -> 'b) -> 'b) (k : 'a list -> 'b) =
        GuardedStatedApplyk
            (fun state term k -> f {cilState with state = state} term k)
            cilState.state term id (List.concat >> k)
=======
            (fun state k -> thenBranch {cilState with state = state} (fun cilState -> k (cilState, state)))
            (fun state k -> elseBranch {cilState with state = state} (fun cilState -> k (cilState, state)))
            (List.collect snd)
            (fun _ _ -> Memory.EmptyState)
            (fun _ _ -> List.append)
            (fun _ _ _ _ -> Memory.EmptyState)
            (fst >> k)
    let GuardedApply (cilState : cilState) term f k =
        GuardedStatedApplyk
            (fun state term k -> f {cilState with state = state} term (fun cilState -> k (cilState, state)))
            cilState.state
            term
            (List.collect snd)
            (fun _ _ -> Memory.EmptyState)
            (fst >> k)
>>>>>>> 7c940c7e
    let BranchOnNull cilState term =
        StatedConditionalExecutionCIL cilState (fun state k -> k (IsNullReference term, state))

    let resolveFieldFromMetadata (cfg : cfgData) = Instruction.resolveFieldFromMetadata cfg.methodBase cfg.ilBytes
    let resolveTypeFromMetadata (cfg : cfgData) = Instruction.resolveTypeFromMetadata cfg.methodBase cfg.ilBytes
    let resolveTermTypeFromMetadata state (cfg : cfgData) = resolveTypeFromMetadata cfg >> Types.FromDotNetType state
    let resolveMethodFromMetadata (cfg : cfgData) = Instruction.resolveMethodFromMetadata cfg.methodBase cfg.ilBytes
    let resolveTokenFromMetadata (cfg : cfgData) = Instruction.resolveTokenFromMetadata cfg.methodBase cfg.ilBytes

    let hashFunction (opcode : OpCode) =
        let v = opcode.Value |> int
        let offsetToMakeReadonlyOpcode256 = 226
        if v >= 0 then v
        else -v - offsetToMakeReadonlyOpcode256

    // ------------------------------- Environment interaction -------------------------------

    let rec internalCall (methodInfo : MethodInfo) (argsAndThis : term list) (s : state) k =
        let parameters : obj [] =
            // Sometimes F# compiler merges tuple with the rest arguments!
            match methodInfo.GetParameters().Length with
            | 2 -> [| s; argsAndThis |]
// TODO: this should be now broken!
//            | 6 -> [| s.stack; s.heap; s.statics; s.frames; s.pc; argsAndThis |]
            | _ -> __notImplemented__()
        let result = methodInfo.Invoke(null, parameters)
        match result with
<<<<<<< HEAD
        | :? (term * state) as r -> k [r]
        | :? ((term * state) list) as r -> k r
=======
        | :? (term * state) as r ->
            let result, state = r
            k (result, {state with returnRegister = Some result})
>>>>>>> 7c940c7e
        | _ -> internalfail "internal call should return tuple term * state!"


    // ------------------------------- CIL instructions -------------------------------

    let getVarTerm state index (methodBase : MethodBase) =
        let lvi = methodBase.GetMethodBody().LocalVariables.[index]
        let stackKey = LocalVariableKey lvi
        let typ = Types.FromDotNetType state lvi.LocalType
<<<<<<< HEAD
        Ref (PrimitiveStackLocation stackKey), state, typ
    let getArgTerm index (methodBase : MethodBase) =
        let pi = methodBase.GetParameters().[index]
        PrimitiveStackLocation (ParameterKey pi) |> Ref
=======
        Memory.ReferenceLocalVariable stackKey, state, typ
    let getArgTerm index (methodBase : MethodBase) =
        let pi = methodBase.GetParameters().[index]
        Memory.ReferenceLocalVariable (ParameterKey pi)
>>>>>>> 7c940c7e

    let castReferenceToPointerIfNeeded term typ state =
        if isReference term && Types.IsPointer typ
        then Types.CastReferenceToPointer state term // TODO: casting to pointer is weird
        else term
    let castUnchecked typ term (state : state) : term =
        let term = castReferenceToPointerIfNeeded term typ state
<<<<<<< HEAD
        Types.Cast term typ
=======
        Types.Cast state.pc term typ
>>>>>>> 7c940c7e
    let popStack (cilState : cilState) =
        match cilState.opStack with
        | t :: ts -> Some t, {cilState with opStack = ts}
        | [] -> None, cilState
    let ldc numberCreator t (cfg : cfgData) shiftedOffset (cilState : cilState) =
        let num = numberCreator cfg.ilBytes shiftedOffset
        let termType = Types.FromDotNetType cilState.state t
        { cilState with opStack = Concrete num termType :: cilState.opStack } :: []

    let ldloc numberCreator (cfg : cfgData) shiftedOffset (cilState : cilState) =
        let index = numberCreator cfg.ilBytes shiftedOffset
        let reference, state, _ = getVarTerm cilState.state index cfg.methodBase
<<<<<<< HEAD
        let term = Memory.ReadSafe state reference
=======
        let term = Memory.Dereference state reference
>>>>>>> 7c940c7e
        pushResultOnStack cilState (term, state) :: []

    let ldarg numberCreator (cfg : cfgData) shiftedOffset (cilState : cilState) =
        let argumentIndex = numberCreator cfg.ilBytes shiftedOffset
        let state = cilState.state
        let arg, state =
            match cilState.this, cfg.methodBase.IsStatic with
            | None, _
            | Some _, true ->
                let term = getArgTerm argumentIndex cfg.methodBase
<<<<<<< HEAD
                Memory.ReadSafe state term, state
            | Some this, _ when argumentIndex = 0 -> this, state
            | Some _, false ->
                let term = getArgTerm (argumentIndex - 1) cfg.methodBase
                Memory.ReadSafe state term, state
=======
                Memory.Dereference state term, state
            | Some this, _ when argumentIndex = 0 -> this, state
            | Some _, false ->
                let term = getArgTerm (argumentIndex - 1) cfg.methodBase
                Memory.Dereference state term, state
>>>>>>> 7c940c7e
        pushResultOnStack cilState (arg, state) :: []
    let ldarga numberCreator (cfg : cfgData) shiftedOffset (cilState : cilState) =
        let argumentIndex = numberCreator cfg.ilBytes shiftedOffset
        let state = cilState.state
        let address =
            match cilState.this with
            | None -> getArgTerm argumentIndex cfg.methodBase
            | Some _ when argumentIndex = 0 -> internalfail "can't load address of ``this''"
            | Some _ -> getArgTerm (argumentIndex - 1) cfg.methodBase
        pushResultOnStack cilState (address, state) :: []
    let stloc numberCreator (cfg : cfgData) shiftedOffset (cilState : cilState) =
        let variableIndex = numberCreator cfg.ilBytes shiftedOffset
        let state = cilState.state
        let left, state, typ = getVarTerm state variableIndex cfg.methodBase
        match cilState.opStack with
         | right :: stack ->
            let value = castUnchecked typ right state
<<<<<<< HEAD
            let states = Memory.WriteSafe state left value
            states |> List.map (fun state -> {cilState with opStack = stack; state = state})
         | _ -> __corruptedStack__()
=======
            let _, state = Memory.Mutate state left value
            {cilState with opStack = stack; state = state} :: []
         | _ -> __notImplemented__()
>>>>>>> 7c940c7e
    let performCILUnaryOperation op isChecked (cilState : cilState) =
        // TODO: why isChecked is unused?
        match cilState.opStack with
        | x :: stack ->
            API.PerformUnaryOperation op (Terms.TypeOf x) x (fun term ->
            { cilState with opStack = term :: stack } :: [])
<<<<<<< HEAD
        | _ -> __corruptedStack__()
    let performCILBinaryOperation op operand1Transform operand2Transform resultTransform (cilState : cilState) =
        match cilState.opStack with
        | arg2 :: arg1 :: stack ->
            operand1Transform arg1 (fun arg1 ->
            operand2Transform arg2 (fun arg2 ->
            API.PerformBinaryOperation op arg1 arg2 (fun interimRes ->
            resultTransform interimRes (fun res -> {cilState with opStack = res :: stack } :: []))))
        | _ -> __corruptedStack__()
    let makeSignedInteger term k =
=======
        | _ -> __notImplemented__()
    let performCILBinaryOperation op operand1Transform operand2Transform resultTransform (cilState : cilState) =
        let pc = cilState.state.pc
        match cilState.opStack with
        | arg2 :: arg1 :: stack ->
            operand1Transform pc arg1 (fun arg1 ->
            operand2Transform pc arg2 (fun arg2 ->
            API.PerformBinaryOperation op arg1 arg2 (fun interimRes ->
            resultTransform pc interimRes (fun res -> {cilState with opStack = res :: stack } :: []))))
        | _ -> __notImplemented__()
    let makeSignedInteger pc term k =
>>>>>>> 7c940c7e
        let typ = Terms.TypeOf term
        let signedTyp = TypeUtils.unsigned2signedOrId typ
        if TypeUtils.isIntegerTermType typ && typ <> signedTyp then
            // TODO: check whether term is not pointer
<<<<<<< HEAD
            k <| Types.Cast term signedTyp // no specs found about overflows
=======
            k <| Types.Cast pc term signedTyp // no specs found about overflows
>>>>>>> 7c940c7e
        else k term
    let standardPerformBinaryOperation op =
        performCILBinaryOperation op makeSignedInteger makeSignedInteger idTransformation
    let shiftOperation op (cilState : cilState) =
<<<<<<< HEAD
        let reinterpret termType term k = k <| Types.Cast term termType
=======
        let reinterpret termType pc term k = k <| Types.Cast pc term termType
>>>>>>> 7c940c7e
        match cilState.opStack with
        | _ :: value :: _ ->
            let op1trans, resTrans =
                match value with
                | TypeUtils.Bool _
                | TypeUtils.Int8 _
                | TypeUtils.UInt8 _
                | TypeUtils.Int16 _
                | TypeUtils.UInt16 _
                | TypeUtils.Int32 _ -> reinterpret TypeUtils.int32Type, reinterpret TypeUtils.int32Type
                | TypeUtils.UInt32 _ -> idTransformation, reinterpret TypeUtils.uint32Type
                | TypeUtils.UInt64 _ -> idTransformation, reinterpret TypeUtils.uint64Type
                | TypeUtils.Int64 _ -> idTransformation, reinterpret TypeUtils.int64Type
                | _ -> __notImplemented__()
            performCILBinaryOperation op op1trans idTransformation resTrans cilState
<<<<<<< HEAD
        | _ -> __corruptedStack__()
=======
        | _ -> __notImplemented__()
>>>>>>> 7c940c7e
    let dup (cilState : cilState) =
        match cilState.opStack with
        | t :: _ -> [{ cilState with opStack = t :: cilState.opStack }]
        | _ -> __corruptedStack__()

    let ret (cfg : cfgData) _ (cilState : cilState) =
        let state = cilState.state
        let resultTyp =
            match cfg.methodBase with
            | :? ConstructorInfo -> Void
            | :? MethodInfo as mi -> mi.ReturnType |> Types.FromDotNetType state
            | _ -> __notImplemented__()
        let term, cilState = popStack cilState
        let typ =
            match term with
            | Some t -> TypeOf t
            | None -> Void
        match term, resultTyp with
        | None, Void -> cilState :: []
        | Some t, _ when typ = resultTyp -> { cilState with state = withResult state (Some t) } :: [] // TODO: [simplification] remove this heuristics
        | Some t, _ ->
            let t = castUnchecked resultTyp t state
<<<<<<< HEAD
            {cilState with functionResult = Some t; state = state} :: []
=======
            {cilState with state = withResult state (Some t)} :: []
>>>>>>> 7c940c7e
         | _ -> __unreachable__()
    let Transform2BooleanTerm pc (term : term) =
        let check term =
            match TypeOf term with
            | Bool -> term
            | t when t = TypeUtils.charType -> term !== TypeUtils.Char.Zero
            | t when t = TypeUtils.int8Type -> term !== TypeUtils.Int8.Zero
            | t when t = TypeUtils.uint8Type -> term !== TypeUtils.UInt8.Zero
            | t when t = TypeUtils.int16Type -> term !== TypeUtils.Int16.Zero
            | t when t = TypeUtils.uint16Type -> term !== TypeUtils.UInt16.Zero
            | t when t = TypeUtils.int32Type -> term !== TypeUtils.Int32.Zero
            | t when t = TypeUtils.uint32Type -> term !== TypeUtils.UInt32.Zero
            | t when t = TypeUtils.int64Type -> term !== TypeUtils.Int64.Zero
            | t when t = TypeUtils.uint64Type -> term !== TypeUtils.UInt64.Zero
            | Numeric(Id t) when t.IsEnum ->
                term !== MakeNumber (t.GetEnumValues().GetValue(0))
<<<<<<< HEAD
            | _ when isReference term -> !!(IsNullReference term)//  term !== NullRef
=======
            | _ when isReference term -> term !== MakeNullRef()
>>>>>>> 7c940c7e
            | _ -> __notImplemented__()
        GuardedApplyExpressionWithPC pc term check

    let ceq (cilState : cilState) =
        match cilState.opStack with
        | y :: x :: _ ->
            let transform =
                if TypeUtils.isBool x || TypeUtils.isBool y
<<<<<<< HEAD
                then fun t k -> k (Transform2BooleanTerm cilState.state.pc t)
                else idTransformation
            performCILBinaryOperation OperationType.Equal transform transform idTransformation cilState
        | _ -> __corruptedStack__()
=======
                then fun pc t k -> k (Transform2BooleanTerm pc t)
                else idTransformation
            performCILBinaryOperation OperationType.Equal transform transform idTransformation cilState
        | _ -> __notImplemented__()
>>>>>>> 7c940c7e
    let starg numCreator (cfg : cfgData) offset (cilState : cilState) =
        let argumentIndex = numCreator cfg.ilBytes offset
        let argTerm =
           match cilState.this with
           | None -> getArgTerm argumentIndex cfg.methodBase
           | Some this when argumentIndex = 0 -> this
           | Some _ -> getArgTerm (argumentIndex - 1) cfg.methodBase
        match cilState.opStack with
        | value :: stack ->
<<<<<<< HEAD
            let states = Memory.WriteSafe cilState.state argTerm value
            states |> List.map (fun state -> { cilState with opStack = stack; state = state})
        | _ -> __corruptedStack__()
=======
            let _, state = Memory.Mutate cilState.state argTerm value
            { cilState with opStack = stack; state = state} :: []
        | _ -> __notImplemented__()
>>>>>>> 7c940c7e
    let brcommon condTransform offsets (cilState : cilState) =
        match cilState.opStack with
        | cond :: stack ->
           let offsetThen, offsetElse =
               match offsets with
               | [offsetThen; offsetElse] -> offsetThen, offsetElse
               | _ -> __unreachable__()
           let cilState = {cilState with opStack = stack}
           StatedConditionalExecutionCIL cilState
               (fun state k -> k (condTransform <| Transform2BooleanTerm state.pc cond, state))
               (fun cilState k -> k [offsetThen, cilState])
               (fun cilState k -> k [offsetElse, cilState])
               id
        | _ -> __corruptedStack__()
    let brfalse = brcommon id
    let brtrue = brcommon (!!)
    let applyAndBranch errorStr additionalFunction brtrueFunction (cfg : cfgData) offset newOffsets (cilState : cilState) =
        match additionalFunction cfg offset [Instruction offset] cilState with
        | [_, st] -> brtrueFunction newOffsets st
        | _ -> internalfail errorStr
    let compare op operand1Transformation operand2Transformation (cilState : cilState) =
        let pc = cilState.state.pc
        match cilState.opStack with
        | _ :: arg1 :: _ ->
            let typ = TypeOf arg1
            if typ = TypeUtils.float64TermType then
                // TODO: handle NaN
                performCILBinaryOperation op idTransformation idTransformation idTransformation cilState
            else
                performCILBinaryOperation op operand1Transformation operand2Transformation idTransformation cilState
<<<<<<< HEAD
        | _ -> __corruptedStack__()
    let boolToInt b =
        BranchExpressions (fun k -> k b) (fun k -> k TypeUtils.Int32.One) (fun k -> k TypeUtils.Int32.Zero) id
=======
        | _ -> __notImplemented__()
    let boolToInt (cilState : cilState) b =
        BranchExpressions cilState.state (fun k -> k b) (fun k -> k TypeUtils.Int32.One) (fun k -> k TypeUtils.Int32.Zero) id
>>>>>>> 7c940c7e
    let bitwiseOperation op (cilState : cilState) =
        match cilState.opStack with
        | arg2 :: arg1 :: _ ->
            let typ1, typ2 = TypeOf arg1, TypeOf arg2
            match typ1, typ2 with
            | Bool, Bool ->
                standardPerformBinaryOperation op cilState
            | _ when TypeUtils.isIntegerTermType typ1 && TypeUtils.isIntegerTermType typ2 ->
                standardPerformBinaryOperation op cilState
            | Bool, typ2 when TypeUtils.isIntegerTermType typ2 ->
<<<<<<< HEAD
                let newArg1 = boolToInt arg1
                performCILBinaryOperation op (fun _ k -> k newArg1) idTransformation idTransformation cilState
            | typ1, Bool when TypeUtils.isIntegerTermType typ1 ->
                let newArg2 = boolToInt arg2
                performCILBinaryOperation op idTransformation (fun _ k -> k newArg2) idTransformation cilState
=======
                let newArg1 = boolToInt cilState arg1
                performCILBinaryOperation op (fun _ _ k -> k newArg1) idTransformation idTransformation cilState
            | typ1, Bool when TypeUtils.isIntegerTermType typ1 ->
                let newArg2 = boolToInt cilState arg2
                performCILBinaryOperation op idTransformation (fun _ _ k -> k newArg2) idTransformation cilState
>>>>>>> 7c940c7e
            | typ1, typ2 -> internalfailf "unhandled case for Bitwise operation %O and types: %O %O" op typ1 typ2
        | _ -> __corruptedStack__()
    let retrieveActualParameters (methodBase : MethodBase) (cilState : cilState) =
        let paramsNumber = methodBase.GetParameters().Length
        let parameters, opStack = List.splitAt paramsNumber cilState.opStack
        let castParameter parameter (parInfo : ParameterInfo) =
            let typ = parInfo.ParameterType |> Types.FromDotNetType cilState.state
            castUnchecked typ parameter cilState.state
        let parameters = Seq.map2 castParameter (List.rev parameters) (methodBase.GetParameters()) |> List.ofSeq
        parameters, {cilState with opStack = opStack}

    let reduceArrayCreation (arrayType : Type) (methodBase : MethodBase) (cilState : cilState) k =
        let parameters, cilState = retrieveActualParameters methodBase cilState
        let state = cilState.state
        let arrayTyp = Types.FromDotNetType state arrayType
        let referenceAndState = Memory.AllocateDefaultArray state parameters arrayTyp
        k <| pushResultOnStack cilState referenceAndState
<<<<<<< HEAD
    let makeUnsignedInteger term k =
=======
    let makeUnsignedInteger pc term k =
>>>>>>> 7c940c7e
        let typ = Terms.TypeOf term
        let unsignedTyp = TypeUtils.signed2unsignedOrId typ
        if TypeUtils.isIntegerTermType typ && typ <> unsignedTyp then
            // TODO: check whether term is not pointer
<<<<<<< HEAD
            k <| Types.Cast term unsignedTyp // no specs found about overflows
=======
            k <| Types.Cast pc term unsignedTyp // no specs found about overflows
>>>>>>> 7c940c7e
        else k term
    let performUnsignedIntegerOperation op (cilState : cilState) =
        match cilState.opStack with
        | arg2 :: arg1 :: _ when TypeUtils.isInteger arg1 && TypeUtils.isInteger arg2 ->
            performCILBinaryOperation op makeUnsignedInteger makeUnsignedInteger idTransformation cilState
        | _ :: _ :: _ -> internalfailf "arguments for %O are not Integers!" op
        | _ -> __corruptedStack__()
    let ldstr (cfg : cfgData) offset (cilState : cilState) =
        let stringToken = NumberCreator.extractInt32 cfg.ilBytes (offset + OpCodes.Ldstr.Size)
        let string = cfg.methodBase.Module.ResolveString stringToken
        let state = cilState.state
        let referenceAndState = Memory.AllocateString string state
        pushResultOnStack cilState referenceAndState :: []
    let allocateValueTypeInHeap v (cilState : cilState) =
<<<<<<< HEAD
        let address, state = Memory.BoxValueType cilState.state v
=======
        let address, state = Memory.AllocateValueTypeInHeap cilState.state (TypeOf v) v
>>>>>>> 7c940c7e
        {cilState with opStack = address :: cilState.opStack; state = state} :: []
    let ldnull (cilState : cilState) =
        pushResultOnStack cilState (MakeNullRef Types.ObjectType, cilState.state) :: []

    let convu (cilState : cilState) = cilState :: []
    let convi (cilState : cilState) = cilState :: []
    let castTopOfOperationalStackUnchecked targetType typeForStack (cilState : cilState) =
        match cilState.opStack with
        | t :: stack ->
            let term = castUnchecked targetType t cilState.state
            let termForStack =castUnchecked typeForStack term cilState.state
            {cilState with opStack = termForStack::stack} :: []
<<<<<<< HEAD
        | _ -> __corruptedStack__()
=======
        | _ -> __notImplemented__()
>>>>>>> 7c940c7e
    let ldloca numberCreator (cfg : cfgData) shiftedOffset (cilState : cilState) =
        let index = numberCreator cfg.ilBytes shiftedOffset
        let term, state, _ = getVarTerm cilState.state index cfg.methodBase
        pushResultOnStack cilState (term, state) :: []
    let switch newOffsets (cilState : cilState) =
        match cilState.opStack with
        | value :: stack ->
            let cilState = {cilState with opStack = stack}
            let checkOneCase (guard, newOffset) cilState kRestCases =
                StatedConditionalExecutionCIL cilState
                    (fun state k -> k (guard, state))
                    (fun cilState k -> k [newOffset, cilState])
                    (fun _ k -> kRestCases cilState k) // ignore pc because we always know that cases do not overlap
            let fallThroughOffset, newOffsets = List.head newOffsets, List.tail newOffsets
            let casesAndOffsets = List.mapi (fun i offset -> value === MakeNumber i, offset) newOffsets
            let fallThroughGuard = // TODO: [cast int :> uint] `value` should be compared as uint
                let cond1 = Arithmetics.(>>=) value (List.length newOffsets |> MakeNumber)
                let cond2 = Arithmetics.(<<) value TypeUtils.Int32.Zero // TODO: so no need to check this
                cond1 ||| cond2
            Cps.List.foldrk checkOneCase cilState ((fallThroughGuard, fallThroughOffset)::casesAndOffsets) (fun _ k -> k []) id
<<<<<<< HEAD
        | _ -> __corruptedStack__()
=======
        | _ -> __notImplemented__()
>>>>>>> 7c940c7e
    let ldtoken (cfg : cfgData) offset (cilState : cilState) =
        let memberInfo = resolveTokenFromMetadata cfg (offset + OpCodes.Ldtoken.Size)
        let state = cilState.state
        let res =
            match memberInfo with
            | :? FieldInfo as fi -> Terms.Concrete fi.FieldHandle (Types.FromDotNetType state typeof<RuntimeFieldHandle>)
            | :? Type as t -> Terms.Concrete t.TypeHandle (Types.FromDotNetType state typeof<RuntimeTypeHandle>)
            | :? MethodInfo as mi -> Terms.Concrete mi.MethodHandle (Types.FromDotNetType state typeof<RuntimeMethodHandle>)
            | _ -> internalfailf "Could not resolve token"
        pushResultOnStack cilState (res, state) :: []
    let ldftn (cfg : cfgData) offset (cilState : cilState) =
        let methodInfo = resolveMethodFromMetadata cfg (offset + OpCodes.Ldftn.Size)
        let methodPtr = Terms.Concrete methodInfo (Types.FromDotNetType cilState.state (methodInfo.GetType()))
        pushResultOnStack cilState (methodPtr, cilState.state) :: []
    let initobj (cfg : cfgData) offset (cilState : cilState) =
        match cilState.opStack with
        | targetAddress :: stack ->
            let typ = resolveTermTypeFromMetadata cilState.state cfg (offset + OpCodes.Initobj.Size)
            let states = Memory.WriteSafe cilState.state targetAddress (Memory.DefaultOf typ)
            states |> List.map (fun state -> {cilState with state = state; opStack = stack})
        | _ -> __corruptedStack__()
    let ldind addressCast (cilState : cilState) =
        match cilState.opStack with
        | address :: stack ->
<<<<<<< HEAD
            let address = addressCast address cilState.state
            let index = Memory.ReadSafe cilState.state address
            {cilState with opStack = index::stack} :: []
        | _ -> __corruptedStack__()
=======
            let address = addressCast address cilState.state // TODO: remove this hack for new MemoryModel
            let value = Memory.Dereference cilState.state address
            {cilState with opStack = value :: stack} :: []
        | _ -> __notImplemented__()
>>>>>>> 7c940c7e
    let ldindref = ldind always
    let clt = compare OperationType.Less idTransformation idTransformation
    let cltun = compare OperationType.Less makeUnsignedInteger makeUnsignedInteger
    let bgeHelper (cilState : cilState) =
        match cilState.opStack with
        | arg1 :: arg2 :: _ ->
            let typ1, typ2 = Terms.TypeOf arg1, Terms.TypeOf arg2
            if Types.IsInteger typ1 && Types.IsInteger typ2 then clt cilState
            elif Types.IsReal typ1 && Types.IsReal typ2 then cltun cilState
            else __notImplemented__()
        | _ -> __corruptedStack__()
    let isinst (cfg : cfgData) offset (cilState : cilState) =
        match cilState.opStack with
        | object :: stack ->
            let typ = resolveTermTypeFromMetadata cilState.state cfg (offset + OpCodes.Isinst.Size)
            StatedConditionalExecutionCIL cilState
<<<<<<< HEAD
                (fun state k -> k (IsNullReference object ||| Types.IsCast typ object, state))
                (fun cilState k -> k [cilState])
                (fun cilState k -> k [{cilState with opStack = MakeNullRef typ :: stack}])
=======
                (fun state k -> k (IsNullReference object, state))
                (fun cilState k -> k [{cilState with opStack = MakeNullRef() :: stack}])
                (fun cilState k ->
                    StatedConditionalExecutionCIL cilState
                        (fun state k -> k (Types.IsCast typ object, state))
                        (fun cilState k -> k [cilState])
                        (fun cilState k -> k [{cilState with opStack = MakeNullRef() :: stack}])
                        k)
>>>>>>> 7c940c7e
                id
        | _ -> __corruptedStack__()
    let cgtun (cilState : cilState) =
        match cilState.opStack with
        | arg2 :: arg1 :: _ when isReference arg2 && isReference arg1 ->
            compare OperationType.NotEqual idTransformation idTransformation cilState
        | _ -> compare OperationType.Greater makeUnsignedInteger makeUnsignedInteger cilState
    let ldobj (cfg : cfgData) offset (cilState : cilState) =
        match cilState.opStack with
        | address :: stack ->
            let typ = resolveTermTypeFromMetadata cilState.state cfg (offset + OpCodes.Ldobj.Size)
<<<<<<< HEAD
            let value = Memory.ReadSafe cilState.state address
            let typedValue = castUnchecked typ value cilState.state
            {cilState with opStack = typedValue::stack} :: []
        | _ -> __corruptedStack__()
=======
            let value = Memory.Dereference cilState.state address
            let typedValue = castUnchecked typ value cilState.state
            {cilState with opStack = typedValue::stack} :: []
        | _ -> __notImplemented__()
>>>>>>> 7c940c7e
    let stobj (cfg : cfgData) offset (cilState : cilState) =
        match cilState.opStack with
        | src :: dest :: stack ->
            let typ = resolveTermTypeFromMetadata cilState.state cfg (offset + OpCodes.Stobj.Size)
            let value = castUnchecked typ src cilState.state
<<<<<<< HEAD
            let states = Memory.WriteSafe cilState.state dest value
            states |> List.map (fun state -> {cilState with opStack = stack; state = state})
        | _ -> __corruptedStack__()
=======
            let _, state = Memory.Mutate cilState.state dest value
            {cilState with opStack = stack; state = state} :: []
        | _ -> __notImplemented__()
>>>>>>> 7c940c7e
    let stind typ (cilState : cilState) =
        match cilState.opStack with
        | value :: address :: stack ->
            let value = castUnchecked typ value cilState.state
<<<<<<< HEAD
            let states = Memory.WriteSafe cilState.state address value
            states |> List.map (fun state -> {cilState with opStack = stack; state = state})
        | _ -> __corruptedStack__()
=======
            let _, state = Memory.Mutate cilState.state address value
            {cilState with opStack = stack; state = state} :: []
        | _ -> __notImplemented__()
>>>>>>> 7c940c7e
    let sizeofInstruction (cfg : cfgData) offset (cilState : cilState) =
        let typ = resolveTermTypeFromMetadata cilState.state cfg (offset + OpCodes.Sizeof.Size)
        let size = Types.SizeOf typ
        { cilState with opStack = MakeNumber size :: cilState.opStack } :: []
    let throw cfg offset (cilState : cilState) =
        match cilState.opStack with
        | error :: _ ->
<<<<<<< HEAD
            { cilState with opStack = []; exceptionFlag = Some error } :: []
        | _ -> __corruptedStack__()
    let leave _ _ (cilState : cilState) = cilState :: []
=======
            { cilState with state = {cilState.state with exceptionRegister = Unhandled error}; opStack = [] } :: []
        | _ -> __notImplemented__()
    let leave _ _ (cilState : cilState) = cilState :: []
    let rethrow _ _ (cilState : cilState) =
        let state = cilState.state
        Prelude.releaseAssert(Option.isSome state.exceptionRegister.ExceptionTerm)
        let state = {state with exceptionRegister = state.exceptionRegister.TransformToUnhandled()}
        { cilState with state = state} |> List.singleton
    let endfilter _ _ (cilState : cilState) =
        match cilState.opStack with
        | value :: [] -> {cilState with filterResult = Some value} :: []
        | _ -> __notImplemented__()
    let endfinally _ _ (cilState : cilState) =
        { cilState with opStack = [] } :: []
>>>>>>> 7c940c7e
    let zipWithOneOffset op cfgData offset newOffsets cilState =
        assert (List.length newOffsets = 1)
        let newOffset = List.head newOffsets
        let cilStates = op cfgData offset cilState
        List.map (withFst newOffset) cilStates

    let opcode2Function : (cfgData -> offset -> ip list -> cilState -> (ip * cilState) list) [] = Array.create 300 (fun _ _ _ -> internalfail "Interpreter is not ready")
    opcode2Function.[hashFunction OpCodes.Br]                 <- zipWithOneOffset <| fun _ _ cilState -> cilState :: []
    opcode2Function.[hashFunction OpCodes.Br_S]               <- zipWithOneOffset <| fun _ _ cilState -> cilState :: []
    opcode2Function.[hashFunction OpCodes.Add]                <- zipWithOneOffset <| fun _ _ -> standardPerformBinaryOperation OperationType.Add
    opcode2Function.[hashFunction OpCodes.Mul]                <- zipWithOneOffset <| fun _ _ -> standardPerformBinaryOperation OperationType.Multiply
    opcode2Function.[hashFunction OpCodes.Sub]                <- zipWithOneOffset <| fun _ _ -> standardPerformBinaryOperation OperationType.Subtract
    opcode2Function.[hashFunction OpCodes.Shl]                <- zipWithOneOffset <| fun _ _ -> shiftOperation OperationType.ShiftLeft
    opcode2Function.[hashFunction OpCodes.Shr]                <- zipWithOneOffset <| fun _ _ -> shiftOperation OperationType.ShiftRight
    opcode2Function.[hashFunction OpCodes.Shr_Un]             <- zipWithOneOffset <| fun _ _ -> shiftOperation OperationType.ShiftRight
    opcode2Function.[hashFunction OpCodes.Ceq]                <- zipWithOneOffset <| fun _ _ -> ceq
    opcode2Function.[hashFunction OpCodes.Cgt]                <- zipWithOneOffset <| fun _ _ -> compare OperationType.Greater idTransformation idTransformation
    opcode2Function.[hashFunction OpCodes.Cgt_Un]             <- zipWithOneOffset <| fun _ _ -> cgtun
    opcode2Function.[hashFunction OpCodes.Clt]                <- zipWithOneOffset <| fun _ _ -> clt
    opcode2Function.[hashFunction OpCodes.Clt_Un]             <- zipWithOneOffset <| fun _ _ -> cltun
    opcode2Function.[hashFunction OpCodes.And]                <- zipWithOneOffset <| fun _ _ -> bitwiseOperation OperationType.LogicalAnd
    opcode2Function.[hashFunction OpCodes.Or]                 <- zipWithOneOffset <| fun _ _ -> bitwiseOperation OperationType.LogicalOr
    opcode2Function.[hashFunction OpCodes.Xor]                <- zipWithOneOffset <| fun _ _ -> bitwiseOperation OperationType.LogicalXor
    opcode2Function.[hashFunction OpCodes.Neg]                <- zipWithOneOffset <| fun _ _ -> performCILUnaryOperation OperationType.UnaryMinus false
    opcode2Function.[hashFunction OpCodes.Not]                <- zipWithOneOffset <| fun _ _ -> performCILUnaryOperation OperationType.LogicalNeg false
    opcode2Function.[hashFunction OpCodes.Stloc]              <- zipWithOneOffset <| stloc (fun ilBytes offset -> NumberCreator.extractUnsignedInt16 ilBytes (offset + OpCodes.Stloc.Size) |> int)
    opcode2Function.[hashFunction OpCodes.Stloc_0]            <- zipWithOneOffset <| stloc (fun _ _ -> 0)
    opcode2Function.[hashFunction OpCodes.Stloc_1]            <- zipWithOneOffset <| stloc (fun _ _ -> 1)
    opcode2Function.[hashFunction OpCodes.Stloc_2]            <- zipWithOneOffset <| stloc (fun _ _ -> 2)
    opcode2Function.[hashFunction OpCodes.Stloc_3]            <- zipWithOneOffset <| stloc (fun _ _ -> 3)
    opcode2Function.[hashFunction OpCodes.Stloc_S]            <- zipWithOneOffset <| stloc (fun ilBytes offset -> NumberCreator.extractUnsignedInt8 ilBytes (offset + OpCodes.Stloc_S.Size) |> int)
    opcode2Function.[hashFunction OpCodes.Starg]              <- zipWithOneOffset <| starg (fun ilBytes offset -> NumberCreator.extractUnsignedInt16 ilBytes (offset + OpCodes.Starg.Size) |> int)
    opcode2Function.[hashFunction OpCodes.Starg_S]            <- zipWithOneOffset <| starg (fun ilBytes offset -> NumberCreator.extractUnsignedInt8 ilBytes (offset + OpCodes.Starg_S.Size) |> int)
    opcode2Function.[hashFunction OpCodes.Ldc_I4]             <- zipWithOneOffset <| ldc (fun ilBytes offset -> NumberCreator.extractInt32 ilBytes (offset + OpCodes.Ldc_I4.Size)) typedefof<int32>
    opcode2Function.[hashFunction OpCodes.Ldc_I4_0]           <- zipWithOneOffset <| ldc (fun _ _ -> 0) typedefof<int32>
    opcode2Function.[hashFunction OpCodes.Ldc_I4_1]           <- zipWithOneOffset <| ldc (fun _ _ -> 1) typedefof<int32>
    opcode2Function.[hashFunction OpCodes.Ldc_I4_2]           <- zipWithOneOffset <| ldc (fun _ _ -> 2) typedefof<int32>
    opcode2Function.[hashFunction OpCodes.Ldc_I4_3]           <- zipWithOneOffset <| ldc (fun _ _ -> 3) typedefof<int32>
    opcode2Function.[hashFunction OpCodes.Ldc_I4_4]           <- zipWithOneOffset <| ldc (fun _ _ -> 4) typedefof<int32>
    opcode2Function.[hashFunction OpCodes.Ldc_I4_5]           <- zipWithOneOffset <| ldc (fun _ _ -> 5) typedefof<int32>
    opcode2Function.[hashFunction OpCodes.Ldc_I4_6]           <- zipWithOneOffset <| ldc (fun _ _ -> 6) typedefof<int32>
    opcode2Function.[hashFunction OpCodes.Ldc_I4_7]           <- zipWithOneOffset <| ldc (fun _ _ -> 7) typedefof<int32>
    opcode2Function.[hashFunction OpCodes.Ldc_I4_8]           <- zipWithOneOffset <| ldc (fun _ _ -> 8) typedefof<int32>
    opcode2Function.[hashFunction OpCodes.Ldc_I4_M1]          <- zipWithOneOffset <| ldc (fun _ _ -> -1) typedefof<int32>
    opcode2Function.[hashFunction OpCodes.Ldc_I4_S]           <- zipWithOneOffset <| ldc (fun ilBytes offset -> NumberCreator.extractInt8 ilBytes (offset + OpCodes.Ldc_I4_S.Size)) typedefof<int32>
    opcode2Function.[hashFunction OpCodes.Ldc_I8]             <- zipWithOneOffset <| ldc (fun ilBytes offset -> NumberCreator.extractInt64 ilBytes (offset + OpCodes.Ldc_I8.Size)) typedefof<int64>
    opcode2Function.[hashFunction OpCodes.Ldc_R4]             <- zipWithOneOffset <| ldc (fun ilBytes offset -> NumberCreator.extractFloat32 ilBytes (offset + OpCodes.Ldc_R4.Size)) typedefof<float32>
    opcode2Function.[hashFunction OpCodes.Ldc_R8]             <- zipWithOneOffset <| ldc (fun ilBytes offset -> NumberCreator.extractFloat64 ilBytes (offset + OpCodes.Ldc_R8.Size)) typedefof<double>
    opcode2Function.[hashFunction OpCodes.Ldarg]              <- zipWithOneOffset <| ldarg (fun ilBytes offset -> NumberCreator.extractUnsignedInt16 ilBytes (offset + OpCodes.Ldarg.Size) |> int)
    opcode2Function.[hashFunction OpCodes.Ldarg_0]            <- zipWithOneOffset <| ldarg (fun _ _ -> 0)
    opcode2Function.[hashFunction OpCodes.Ldarg_1]            <- zipWithOneOffset <| ldarg (fun _ _ -> 1)
    opcode2Function.[hashFunction OpCodes.Ldarg_2]            <- zipWithOneOffset <| ldarg (fun _ _ -> 2)
    opcode2Function.[hashFunction OpCodes.Ldarg_3]            <- zipWithOneOffset <| ldarg (fun _ _ -> 3)
    opcode2Function.[hashFunction OpCodes.Ldarg_S]            <- zipWithOneOffset <| ldarg (fun ilBytes offset -> NumberCreator.extractUnsignedInt8 ilBytes (offset + OpCodes.Ldarg_S.Size) |> int)
    opcode2Function.[hashFunction OpCodes.Nop]                <- zipWithOneOffset <| fun _ _ st -> [st]
    opcode2Function.[hashFunction OpCodes.Ldloc]              <- zipWithOneOffset <| ldloc (fun ilBytes offset -> NumberCreator.extractUnsignedInt16 ilBytes (offset + OpCodes.Ldloc.Size) |> int)
    opcode2Function.[hashFunction OpCodes.Ldloc_0]            <- zipWithOneOffset <| ldloc (fun _ _ -> 0)
    opcode2Function.[hashFunction OpCodes.Ldloc_1]            <- zipWithOneOffset <| ldloc (fun _ _ -> 1)
    opcode2Function.[hashFunction OpCodes.Ldloc_2]            <- zipWithOneOffset <| ldloc (fun _ _ -> 2)
    opcode2Function.[hashFunction OpCodes.Ldloc_3]            <- zipWithOneOffset <| ldloc (fun _ _ -> 3)
    opcode2Function.[hashFunction OpCodes.Ldloc_S]            <- zipWithOneOffset <| ldloc (fun ilBytes offset -> NumberCreator.extractUnsignedInt8 ilBytes (offset + OpCodes.Ldloc_S.Size) |> int)
    opcode2Function.[hashFunction OpCodes.Ldloca]             <- zipWithOneOffset <| ldloca (fun ilBytes offset -> NumberCreator.extractUnsignedInt16 ilBytes (offset + OpCodes.Ldloca.Size) |> int)
    opcode2Function.[hashFunction OpCodes.Ldloca_S]           <- zipWithOneOffset <| ldloca (fun ilBytes offset -> NumberCreator.extractUnsignedInt8 ilBytes (offset + OpCodes.Ldloca_S.Size) |> int)
    opcode2Function.[hashFunction OpCodes.Ret]                <- zipWithOneOffset <| ret
    opcode2Function.[hashFunction OpCodes.Dup]                <- zipWithOneOffset <| fun _ _ -> dup

    // branching
    opcode2Function.[hashFunction OpCodes.Brfalse]            <- fun _ _ -> brfalse
    opcode2Function.[hashFunction OpCodes.Brfalse_S]          <- fun _ _ -> brfalse
    opcode2Function.[hashFunction OpCodes.Brtrue]             <- fun _ _ -> brtrue
    opcode2Function.[hashFunction OpCodes.Brtrue_S]           <- fun _ _ -> brtrue
    opcode2Function.[hashFunction OpCodes.Beq]                <- applyAndBranch "Beq" (opcode2Function.[hashFunction OpCodes.Ceq]) brtrue
    opcode2Function.[hashFunction OpCodes.Beq_S]              <- applyAndBranch "Beq_S" (opcode2Function.[hashFunction OpCodes.Ceq]) brtrue
    opcode2Function.[hashFunction OpCodes.Bge]                <- applyAndBranch "Bge" (zipWithOneOffset <| fun _ _ -> bgeHelper) brfalse
    opcode2Function.[hashFunction OpCodes.Bge_S]              <- applyAndBranch "Bge_S" (zipWithOneOffset <| fun _ _ -> bgeHelper) brfalse

    opcode2Function.[hashFunction OpCodes.Bgt]                <- applyAndBranch "Bgt" (opcode2Function.[hashFunction OpCodes.Cgt]) brtrue
    opcode2Function.[hashFunction OpCodes.Bgt_S]              <- applyAndBranch "Bgt_S" (opcode2Function.[hashFunction OpCodes.Cgt]) brtrue
    opcode2Function.[hashFunction OpCodes.Bgt_Un]             <- applyAndBranch "Bgt_Un" (opcode2Function.[hashFunction OpCodes.Cgt_Un]) brtrue
    opcode2Function.[hashFunction OpCodes.Bgt_Un_S]           <- applyAndBranch "Bgt_Un_S" (opcode2Function.[hashFunction OpCodes.Cgt_Un]) brtrue
    opcode2Function.[hashFunction OpCodes.Ble]                <- applyAndBranch "Ble" (opcode2Function.[hashFunction OpCodes.Cgt]) brfalse
    opcode2Function.[hashFunction OpCodes.Ble_S]              <- applyAndBranch "Ble_S" (opcode2Function.[hashFunction OpCodes.Cgt]) brfalse
    opcode2Function.[hashFunction OpCodes.Ble_Un]             <- applyAndBranch "Ble_Un" (opcode2Function.[hashFunction OpCodes.Cgt_Un]) brfalse
    opcode2Function.[hashFunction OpCodes.Ble_Un_S]           <- applyAndBranch "Ble_Un_S" (opcode2Function.[hashFunction OpCodes.Cgt_Un]) brfalse
    opcode2Function.[hashFunction OpCodes.Blt]                <- applyAndBranch "Blt" (opcode2Function.[hashFunction OpCodes.Clt]) brtrue
    opcode2Function.[hashFunction OpCodes.Blt_S]              <- applyAndBranch "Blt_S" (opcode2Function.[hashFunction OpCodes.Clt]) brtrue
    opcode2Function.[hashFunction OpCodes.Blt_Un]             <- applyAndBranch "Blt_Un" (opcode2Function.[hashFunction OpCodes.Clt_Un]) brtrue
    opcode2Function.[hashFunction OpCodes.Blt_Un_S]           <- applyAndBranch "Blt_Un_S" (opcode2Function.[hashFunction OpCodes.Clt_Un]) brtrue
    opcode2Function.[hashFunction OpCodes.Bne_Un]             <- applyAndBranch "Bne_Un" (opcode2Function.[hashFunction OpCodes.Ceq]) brfalse
    opcode2Function.[hashFunction OpCodes.Bne_Un_S]           <- applyAndBranch "Bne_Un_S" (opcode2Function.[hashFunction OpCodes.Ceq]) brfalse
    opcode2Function.[hashFunction OpCodes.Bge_Un]             <- applyAndBranch "Bge_Un" (opcode2Function.[hashFunction OpCodes.Clt_Un]) brfalse
    opcode2Function.[hashFunction OpCodes.Bge_Un_S]           <- applyAndBranch "Bge_Un_S" (opcode2Function.[hashFunction OpCodes.Clt_Un]) brfalse

    opcode2Function.[hashFunction OpCodes.Ldstr]              <- zipWithOneOffset <| ldstr
    opcode2Function.[hashFunction OpCodes.Ldnull]             <- zipWithOneOffset <| fun _ _ -> ldnull
    opcode2Function.[hashFunction OpCodes.Conv_I1]            <- zipWithOneOffset <| fun _ _ -> castTopOfOperationalStackUnchecked TypeUtils.int8Type TypeUtils.int32Type
    opcode2Function.[hashFunction OpCodes.Conv_I2]            <- zipWithOneOffset <| fun _ _ -> castTopOfOperationalStackUnchecked TypeUtils.int16Type TypeUtils.int32Type
    opcode2Function.[hashFunction OpCodes.Conv_I4]            <- zipWithOneOffset <| fun _ _ -> castTopOfOperationalStackUnchecked TypeUtils.int32Type TypeUtils.int32Type
    opcode2Function.[hashFunction OpCodes.Conv_I8]            <- zipWithOneOffset <| fun _ _ -> castTopOfOperationalStackUnchecked TypeUtils.int64Type TypeUtils.int64Type
    opcode2Function.[hashFunction OpCodes.Conv_R4]            <- zipWithOneOffset <| fun _ _ -> castTopOfOperationalStackUnchecked TypeUtils.float32TermType TypeUtils.float32TermType
    opcode2Function.[hashFunction OpCodes.Conv_R8]            <- zipWithOneOffset <| fun _ _ -> castTopOfOperationalStackUnchecked TypeUtils.float64TermType TypeUtils.float64TermType
    opcode2Function.[hashFunction OpCodes.Conv_U1]            <- zipWithOneOffset <| fun _ _ -> castTopOfOperationalStackUnchecked TypeUtils.uint8Type TypeUtils.int32Type
    opcode2Function.[hashFunction OpCodes.Conv_U2]            <- zipWithOneOffset <| fun _ _ -> castTopOfOperationalStackUnchecked TypeUtils.uint16Type TypeUtils.int32Type
    opcode2Function.[hashFunction OpCodes.Conv_U4]            <- zipWithOneOffset <| fun _ _ -> castTopOfOperationalStackUnchecked TypeUtils.uint32Type TypeUtils.int32Type
    opcode2Function.[hashFunction OpCodes.Conv_U8]            <- zipWithOneOffset <| fun _ _ -> castTopOfOperationalStackUnchecked TypeUtils.uint64Type TypeUtils.int64Type
    opcode2Function.[hashFunction OpCodes.Conv_I]             <- zipWithOneOffset <| fun _ _ -> convi //castTopOfOperationalStackUnchecked TypeUtils.nativeintType TypeUtils.nativeintType
    opcode2Function.[hashFunction OpCodes.Conv_U]             <- zipWithOneOffset <| fun _ _ -> convu //castTopOfOperationalStackUnchecked TypeUtils.unativeintType TypeUtils.nativeintType
    opcode2Function.[hashFunction OpCodes.Conv_R_Un]          <- zipWithOneOffset <| fun _ _ -> castTopOfOperationalStackUnchecked TypeUtils.float64TermType TypeUtils.float64TermType
    opcode2Function.[hashFunction OpCodes.Switch]             <- fun _ _ -> switch
    opcode2Function.[hashFunction OpCodes.Ldtoken]            <- zipWithOneOffset <| ldtoken
    opcode2Function.[hashFunction OpCodes.Ldftn]              <- zipWithOneOffset <| ldftn
    opcode2Function.[hashFunction OpCodes.Pop]                <- zipWithOneOffset <| fun _ _ st -> popStack st |> snd |> List.singleton
    opcode2Function.[hashFunction OpCodes.Initobj]            <- zipWithOneOffset <| initobj
    opcode2Function.[hashFunction OpCodes.Ldarga]             <- zipWithOneOffset <| ldarga (fun ilBytes offset -> NumberCreator.extractUnsignedInt16 ilBytes (offset + OpCodes.Ldarga.Size) |> int)
    opcode2Function.[hashFunction OpCodes.Ldarga_S]           <- zipWithOneOffset <| ldarga (fun ilBytes offset -> NumberCreator.extractUnsignedInt8 ilBytes (offset + OpCodes.Ldarga_S.Size) |> int)
    opcode2Function.[hashFunction OpCodes.Ldind_I4]           <- zipWithOneOffset <| fun _ _ -> ldind (castUnchecked <| Pointer TypeUtils.int32Type)
    opcode2Function.[hashFunction OpCodes.Ldind_I1]           <- zipWithOneOffset <| fun _ _ -> ldind (castUnchecked <| Pointer TypeUtils.int8Type)
    opcode2Function.[hashFunction OpCodes.Ldind_I2]           <- zipWithOneOffset <| fun _ _ -> ldind (castUnchecked <| Pointer TypeUtils.int16Type)
    opcode2Function.[hashFunction OpCodes.Ldind_I8]           <- zipWithOneOffset <| fun _ _ -> ldind (castUnchecked <| Pointer TypeUtils.int64Type)
    opcode2Function.[hashFunction OpCodes.Ldind_U1]           <- zipWithOneOffset <| fun _ _ -> ldind (castUnchecked <| Pointer TypeUtils.uint8Type)
    opcode2Function.[hashFunction OpCodes.Ldind_U2]           <- zipWithOneOffset <| fun _ _ -> ldind (castUnchecked <| Pointer TypeUtils.uint16Type)
    opcode2Function.[hashFunction OpCodes.Ldind_U4]           <- zipWithOneOffset <| fun _ _ -> ldind (castUnchecked <| Pointer TypeUtils.uint32Type)
    opcode2Function.[hashFunction OpCodes.Ldind_R4]           <- zipWithOneOffset <| fun _ _ -> ldind (castUnchecked <| Pointer TypeUtils.float32TermType)
    opcode2Function.[hashFunction OpCodes.Ldind_R8]           <- zipWithOneOffset <| fun _ _ -> ldind (castUnchecked <| Pointer TypeUtils.float64TermType)
    opcode2Function.[hashFunction OpCodes.Ldind_Ref]          <- zipWithOneOffset <| fun _ _ -> ldindref
    opcode2Function.[hashFunction OpCodes.Ldind_I]            <- zipWithOneOffset <| fun _ _ -> ldind always
    opcode2Function.[hashFunction OpCodes.Isinst]             <- zipWithOneOffset isinst
    opcode2Function.[hashFunction OpCodes.Stobj]              <- zipWithOneOffset <| stobj
    opcode2Function.[hashFunction OpCodes.Ldobj]              <- zipWithOneOffset <| ldobj
    opcode2Function.[hashFunction OpCodes.Stind_I]            <- Options.HandleNativeInt opcode2Function.[hashFunction OpCodes.Stind_I4] opcode2Function.[hashFunction OpCodes.Stind_I8]
    opcode2Function.[hashFunction OpCodes.Stind_I1]           <- zipWithOneOffset <| fun _ _ -> stind TypeUtils.int8Type
    opcode2Function.[hashFunction OpCodes.Stind_I2]           <- zipWithOneOffset <| fun _ _ -> stind TypeUtils.int16Type
    opcode2Function.[hashFunction OpCodes.Stind_I4]           <- zipWithOneOffset <| fun _ _ -> stind TypeUtils.int32Type
    opcode2Function.[hashFunction OpCodes.Stind_I8]           <- zipWithOneOffset <| fun _ _ -> stind TypeUtils.int64Type
    opcode2Function.[hashFunction OpCodes.Stind_R4]           <- zipWithOneOffset <| fun _ _ -> stind TypeUtils.float32TermType
    opcode2Function.[hashFunction OpCodes.Stind_R8]           <- zipWithOneOffset <| fun _ _ -> stind TypeUtils.float64TermType
    opcode2Function.[hashFunction OpCodes.Stind_Ref]          <- zipWithOneOffset <| (fun _ _ _ -> Prelude.__notImplemented__())
    opcode2Function.[hashFunction OpCodes.Sizeof]             <- zipWithOneOffset <| sizeofInstruction
    opcode2Function.[hashFunction OpCodes.Throw]              <- zipWithOneOffset <| throw
    opcode2Function.[hashFunction OpCodes.Leave]              <- zipWithOneOffset <| leave
    opcode2Function.[hashFunction OpCodes.Leave_S]            <- zipWithOneOffset <| leave
<<<<<<< HEAD
=======
    opcode2Function.[hashFunction OpCodes.Endfinally]         <- zipWithOneOffset <| endfinally
    opcode2Function.[hashFunction OpCodes.Rethrow]            <- zipWithOneOffset <| rethrow
    opcode2Function.[hashFunction OpCodes.Endfilter]          <- zipWithOneOffset <| endfilter
>>>>>>> 7c940c7e
    // TODO: notImplemented instructions

    opcode2Function.[hashFunction OpCodes.Stelem_I]           <- zipWithOneOffset <| (fun _ _ _ -> Prelude.__notImplemented__())
    opcode2Function.[hashFunction OpCodes.Arglist]            <- zipWithOneOffset <| (fun _ _ _ -> Prelude.__notImplemented__())
    opcode2Function.[hashFunction OpCodes.Jmp]                <- zipWithOneOffset <| (fun _ _ _ -> Prelude.__notImplemented__())
    opcode2Function.[hashFunction OpCodes.Break]              <- zipWithOneOffset <| (fun _ _ _ -> Prelude.__notImplemented__())
    opcode2Function.[hashFunction OpCodes.Calli]              <- zipWithOneOffset <| (fun _ _ _ -> Prelude.__notImplemented__())
    opcode2Function.[hashFunction OpCodes.Ckfinite]           <- zipWithOneOffset <| (fun _ _ _ -> Prelude.__notImplemented__())
    opcode2Function.[hashFunction OpCodes.Constrained]        <- zipWithOneOffset <| (fun _ _ _ -> Prelude.__notImplemented__())
    opcode2Function.[hashFunction OpCodes.Cpblk]              <- zipWithOneOffset <| (fun _ _ _ -> Prelude.__notImplemented__())
    opcode2Function.[hashFunction OpCodes.Cpobj]              <- zipWithOneOffset <| (fun _ _ _ -> Prelude.__notImplemented__())
    opcode2Function.[hashFunction OpCodes.Localloc]           <- zipWithOneOffset <| (fun _ _ _ -> Prelude.__notImplemented__())
    opcode2Function.[hashFunction OpCodes.Ldelema]            <- zipWithOneOffset <| (fun _ _ _ -> Prelude.__notImplemented__())
    opcode2Function.[hashFunction OpCodes.Ldelem_I]           <- zipWithOneOffset <| (fun _ _ _ -> Prelude.__notImplemented__())
    opcode2Function.[hashFunction OpCodes.Mkrefany]           <- zipWithOneOffset <| (fun _ _ _ -> Prelude.__notImplemented__())
    opcode2Function.[hashFunction OpCodes.Prefix1]            <- zipWithOneOffset <| (fun _ _ _ -> Prelude.__notImplemented__())
    opcode2Function.[hashFunction OpCodes.Prefix2]            <- zipWithOneOffset <| (fun _ _ _ -> Prelude.__notImplemented__())
    opcode2Function.[hashFunction OpCodes.Prefix3]            <- zipWithOneOffset <| (fun _ _ _ -> Prelude.__notImplemented__())
    opcode2Function.[hashFunction OpCodes.Prefix4]            <- zipWithOneOffset <| (fun _ _ _ -> Prelude.__notImplemented__())
    opcode2Function.[hashFunction OpCodes.Prefix5]            <- zipWithOneOffset <| (fun _ _ _ -> Prelude.__notImplemented__())
    opcode2Function.[hashFunction OpCodes.Prefix6]            <- zipWithOneOffset <| (fun _ _ _ -> Prelude.__notImplemented__())
    opcode2Function.[hashFunction OpCodes.Prefix7]            <- zipWithOneOffset <| (fun _ _ _ -> Prelude.__notImplemented__())
    opcode2Function.[hashFunction OpCodes.Prefixref]          <- zipWithOneOffset <| (fun _ _ _ -> Prelude.__notImplemented__())
    opcode2Function.[hashFunction OpCodes.Readonly]           <- zipWithOneOffset <| (fun _ _ _ -> Prelude.__notImplemented__())
    opcode2Function.[hashFunction OpCodes.Refanytype]         <- zipWithOneOffset <| (fun _ _ _ -> Prelude.__notImplemented__())
    opcode2Function.[hashFunction OpCodes.Refanyval]          <- zipWithOneOffset <| (fun _ _ _ -> Prelude.__notImplemented__())
    opcode2Function.[hashFunction OpCodes.Tailcall]           <- zipWithOneOffset <| (fun _ _ _ -> Prelude.__notImplemented__())
    opcode2Function.[hashFunction OpCodes.Unaligned]          <- zipWithOneOffset <| (fun _ _ _ -> Prelude.__notImplemented__())
    opcode2Function.[hashFunction OpCodes.Volatile]           <- zipWithOneOffset <| (fun _ _ _ -> Prelude.__notImplemented__())
    opcode2Function.[hashFunction OpCodes.Initblk]            <- zipWithOneOffset <| (fun _ _ _ -> Prelude.__notImplemented__())<|MERGE_RESOLUTION|>--- conflicted
+++ resolved
@@ -112,12 +112,7 @@
     // ------------------------------- Helper functions for cilState -------------------------------
 
 
-<<<<<<< HEAD
     let idTransformation term k = k term
-=======
-
-    let idTransformation pc term k = k term
->>>>>>> 7c940c7e
 
     let pushResultOnStack (cilState : cilState) (res, state) =
         if res <> Nop then
@@ -142,7 +137,6 @@
 
     let StatedConditionalExecutionCIL (cilState : cilState) (condition : state -> (term * state -> 'a) -> 'a) (thenBranch : cilState -> ('c list -> 'a) -> 'a) (elseBranch : cilState -> ('c list -> 'a) -> 'a) (k : 'c list -> 'a) =
         StatedConditionalExecution cilState.state condition
-<<<<<<< HEAD
             (fun state k -> thenBranch {cilState with state = state} k)
             (fun state k -> elseBranch {cilState with state = state} k)
             (fun x y -> List.append x y |> List.singleton)
@@ -152,23 +146,6 @@
         GuardedStatedApplyk
             (fun state term k -> f {cilState with state = state} term k)
             cilState.state term id (List.concat >> k)
-=======
-            (fun state k -> thenBranch {cilState with state = state} (fun cilState -> k (cilState, state)))
-            (fun state k -> elseBranch {cilState with state = state} (fun cilState -> k (cilState, state)))
-            (List.collect snd)
-            (fun _ _ -> Memory.EmptyState)
-            (fun _ _ -> List.append)
-            (fun _ _ _ _ -> Memory.EmptyState)
-            (fst >> k)
-    let GuardedApply (cilState : cilState) term f k =
-        GuardedStatedApplyk
-            (fun state term k -> f {cilState with state = state} term (fun cilState -> k (cilState, state)))
-            cilState.state
-            term
-            (List.collect snd)
-            (fun _ _ -> Memory.EmptyState)
-            (fst >> k)
->>>>>>> 7c940c7e
     let BranchOnNull cilState term =
         StatedConditionalExecutionCIL cilState (fun state k -> k (IsNullReference term, state))
 
@@ -195,15 +172,14 @@
 //            | 6 -> [| s.stack; s.heap; s.statics; s.frames; s.pc; argsAndThis |]
             | _ -> __notImplemented__()
         let result = methodInfo.Invoke(null, parameters)
+        let appendResultToState (term : term, state : state) =
+            match term.term with
+            | Nop -> term, state
+            | _ -> term, {state with returnRegister = Some term}
         match result with
-<<<<<<< HEAD
-        | :? (term * state) as r -> k [r]
-        | :? ((term * state) list) as r -> k r
-=======
-        | :? (term * state) as r ->
-            let result, state = r
-            k (result, {state with returnRegister = Some result})
->>>>>>> 7c940c7e
+//        | :? (term * state) as r //-> k [r]
+        | :? ((term * state) list) as r ->
+            r |> List.map appendResultToState |> k
         | _ -> internalfail "internal call should return tuple term * state!"
 
 
@@ -213,17 +189,10 @@
         let lvi = methodBase.GetMethodBody().LocalVariables.[index]
         let stackKey = LocalVariableKey lvi
         let typ = Types.FromDotNetType state lvi.LocalType
-<<<<<<< HEAD
         Ref (PrimitiveStackLocation stackKey), state, typ
     let getArgTerm index (methodBase : MethodBase) =
         let pi = methodBase.GetParameters().[index]
         PrimitiveStackLocation (ParameterKey pi) |> Ref
-=======
-        Memory.ReferenceLocalVariable stackKey, state, typ
-    let getArgTerm index (methodBase : MethodBase) =
-        let pi = methodBase.GetParameters().[index]
-        Memory.ReferenceLocalVariable (ParameterKey pi)
->>>>>>> 7c940c7e
 
     let castReferenceToPointerIfNeeded term typ state =
         if isReference term && Types.IsPointer typ
@@ -231,11 +200,7 @@
         else term
     let castUnchecked typ term (state : state) : term =
         let term = castReferenceToPointerIfNeeded term typ state
-<<<<<<< HEAD
         Types.Cast term typ
-=======
-        Types.Cast state.pc term typ
->>>>>>> 7c940c7e
     let popStack (cilState : cilState) =
         match cilState.opStack with
         | t :: ts -> Some t, {cilState with opStack = ts}
@@ -248,11 +213,7 @@
     let ldloc numberCreator (cfg : cfgData) shiftedOffset (cilState : cilState) =
         let index = numberCreator cfg.ilBytes shiftedOffset
         let reference, state, _ = getVarTerm cilState.state index cfg.methodBase
-<<<<<<< HEAD
         let term = Memory.ReadSafe state reference
-=======
-        let term = Memory.Dereference state reference
->>>>>>> 7c940c7e
         pushResultOnStack cilState (term, state) :: []
 
     let ldarg numberCreator (cfg : cfgData) shiftedOffset (cilState : cilState) =
@@ -263,19 +224,11 @@
             | None, _
             | Some _, true ->
                 let term = getArgTerm argumentIndex cfg.methodBase
-<<<<<<< HEAD
                 Memory.ReadSafe state term, state
             | Some this, _ when argumentIndex = 0 -> this, state
             | Some _, false ->
                 let term = getArgTerm (argumentIndex - 1) cfg.methodBase
                 Memory.ReadSafe state term, state
-=======
-                Memory.Dereference state term, state
-            | Some this, _ when argumentIndex = 0 -> this, state
-            | Some _, false ->
-                let term = getArgTerm (argumentIndex - 1) cfg.methodBase
-                Memory.Dereference state term, state
->>>>>>> 7c940c7e
         pushResultOnStack cilState (arg, state) :: []
     let ldarga numberCreator (cfg : cfgData) shiftedOffset (cilState : cilState) =
         let argumentIndex = numberCreator cfg.ilBytes shiftedOffset
@@ -293,22 +246,15 @@
         match cilState.opStack with
          | right :: stack ->
             let value = castUnchecked typ right state
-<<<<<<< HEAD
             let states = Memory.WriteSafe state left value
             states |> List.map (fun state -> {cilState with opStack = stack; state = state})
          | _ -> __corruptedStack__()
-=======
-            let _, state = Memory.Mutate state left value
-            {cilState with opStack = stack; state = state} :: []
-         | _ -> __notImplemented__()
->>>>>>> 7c940c7e
     let performCILUnaryOperation op isChecked (cilState : cilState) =
         // TODO: why isChecked is unused?
         match cilState.opStack with
         | x :: stack ->
             API.PerformUnaryOperation op (Terms.TypeOf x) x (fun term ->
             { cilState with opStack = term :: stack } :: [])
-<<<<<<< HEAD
         | _ -> __corruptedStack__()
     let performCILBinaryOperation op operand1Transform operand2Transform resultTransform (cilState : cilState) =
         match cilState.opStack with
@@ -319,37 +265,16 @@
             resultTransform interimRes (fun res -> {cilState with opStack = res :: stack } :: []))))
         | _ -> __corruptedStack__()
     let makeSignedInteger term k =
-=======
-        | _ -> __notImplemented__()
-    let performCILBinaryOperation op operand1Transform operand2Transform resultTransform (cilState : cilState) =
-        let pc = cilState.state.pc
-        match cilState.opStack with
-        | arg2 :: arg1 :: stack ->
-            operand1Transform pc arg1 (fun arg1 ->
-            operand2Transform pc arg2 (fun arg2 ->
-            API.PerformBinaryOperation op arg1 arg2 (fun interimRes ->
-            resultTransform pc interimRes (fun res -> {cilState with opStack = res :: stack } :: []))))
-        | _ -> __notImplemented__()
-    let makeSignedInteger pc term k =
->>>>>>> 7c940c7e
         let typ = Terms.TypeOf term
         let signedTyp = TypeUtils.unsigned2signedOrId typ
         if TypeUtils.isIntegerTermType typ && typ <> signedTyp then
             // TODO: check whether term is not pointer
-<<<<<<< HEAD
             k <| Types.Cast term signedTyp // no specs found about overflows
-=======
-            k <| Types.Cast pc term signedTyp // no specs found about overflows
->>>>>>> 7c940c7e
         else k term
     let standardPerformBinaryOperation op =
         performCILBinaryOperation op makeSignedInteger makeSignedInteger idTransformation
     let shiftOperation op (cilState : cilState) =
-<<<<<<< HEAD
         let reinterpret termType term k = k <| Types.Cast term termType
-=======
-        let reinterpret termType pc term k = k <| Types.Cast pc term termType
->>>>>>> 7c940c7e
         match cilState.opStack with
         | _ :: value :: _ ->
             let op1trans, resTrans =
@@ -365,11 +290,7 @@
                 | TypeUtils.Int64 _ -> idTransformation, reinterpret TypeUtils.int64Type
                 | _ -> __notImplemented__()
             performCILBinaryOperation op op1trans idTransformation resTrans cilState
-<<<<<<< HEAD
-        | _ -> __corruptedStack__()
-=======
-        | _ -> __notImplemented__()
->>>>>>> 7c940c7e
+        | _ -> __corruptedStack__()
     let dup (cilState : cilState) =
         match cilState.opStack with
         | t :: _ -> [{ cilState with opStack = t :: cilState.opStack }]
@@ -392,11 +313,7 @@
         | Some t, _ when typ = resultTyp -> { cilState with state = withResult state (Some t) } :: [] // TODO: [simplification] remove this heuristics
         | Some t, _ ->
             let t = castUnchecked resultTyp t state
-<<<<<<< HEAD
-            {cilState with functionResult = Some t; state = state} :: []
-=======
             {cilState with state = withResult state (Some t)} :: []
->>>>>>> 7c940c7e
          | _ -> __unreachable__()
     let Transform2BooleanTerm pc (term : term) =
         let check term =
@@ -413,11 +330,7 @@
             | t when t = TypeUtils.uint64Type -> term !== TypeUtils.UInt64.Zero
             | Numeric(Id t) when t.IsEnum ->
                 term !== MakeNumber (t.GetEnumValues().GetValue(0))
-<<<<<<< HEAD
             | _ when isReference term -> !!(IsNullReference term)//  term !== NullRef
-=======
-            | _ when isReference term -> term !== MakeNullRef()
->>>>>>> 7c940c7e
             | _ -> __notImplemented__()
         GuardedApplyExpressionWithPC pc term check
 
@@ -426,17 +339,10 @@
         | y :: x :: _ ->
             let transform =
                 if TypeUtils.isBool x || TypeUtils.isBool y
-<<<<<<< HEAD
                 then fun t k -> k (Transform2BooleanTerm cilState.state.pc t)
                 else idTransformation
             performCILBinaryOperation OperationType.Equal transform transform idTransformation cilState
         | _ -> __corruptedStack__()
-=======
-                then fun pc t k -> k (Transform2BooleanTerm pc t)
-                else idTransformation
-            performCILBinaryOperation OperationType.Equal transform transform idTransformation cilState
-        | _ -> __notImplemented__()
->>>>>>> 7c940c7e
     let starg numCreator (cfg : cfgData) offset (cilState : cilState) =
         let argumentIndex = numCreator cfg.ilBytes offset
         let argTerm =
@@ -446,15 +352,9 @@
            | Some _ -> getArgTerm (argumentIndex - 1) cfg.methodBase
         match cilState.opStack with
         | value :: stack ->
-<<<<<<< HEAD
             let states = Memory.WriteSafe cilState.state argTerm value
             states |> List.map (fun state -> { cilState with opStack = stack; state = state})
         | _ -> __corruptedStack__()
-=======
-            let _, state = Memory.Mutate cilState.state argTerm value
-            { cilState with opStack = stack; state = state} :: []
-        | _ -> __notImplemented__()
->>>>>>> 7c940c7e
     let brcommon condTransform offsets (cilState : cilState) =
         match cilState.opStack with
         | cond :: stack ->
@@ -485,15 +385,9 @@
                 performCILBinaryOperation op idTransformation idTransformation idTransformation cilState
             else
                 performCILBinaryOperation op operand1Transformation operand2Transformation idTransformation cilState
-<<<<<<< HEAD
         | _ -> __corruptedStack__()
     let boolToInt b =
         BranchExpressions (fun k -> k b) (fun k -> k TypeUtils.Int32.One) (fun k -> k TypeUtils.Int32.Zero) id
-=======
-        | _ -> __notImplemented__()
-    let boolToInt (cilState : cilState) b =
-        BranchExpressions cilState.state (fun k -> k b) (fun k -> k TypeUtils.Int32.One) (fun k -> k TypeUtils.Int32.Zero) id
->>>>>>> 7c940c7e
     let bitwiseOperation op (cilState : cilState) =
         match cilState.opStack with
         | arg2 :: arg1 :: _ ->
@@ -504,19 +398,11 @@
             | _ when TypeUtils.isIntegerTermType typ1 && TypeUtils.isIntegerTermType typ2 ->
                 standardPerformBinaryOperation op cilState
             | Bool, typ2 when TypeUtils.isIntegerTermType typ2 ->
-<<<<<<< HEAD
                 let newArg1 = boolToInt arg1
                 performCILBinaryOperation op (fun _ k -> k newArg1) idTransformation idTransformation cilState
             | typ1, Bool when TypeUtils.isIntegerTermType typ1 ->
                 let newArg2 = boolToInt arg2
                 performCILBinaryOperation op idTransformation (fun _ k -> k newArg2) idTransformation cilState
-=======
-                let newArg1 = boolToInt cilState arg1
-                performCILBinaryOperation op (fun _ _ k -> k newArg1) idTransformation idTransformation cilState
-            | typ1, Bool when TypeUtils.isIntegerTermType typ1 ->
-                let newArg2 = boolToInt cilState arg2
-                performCILBinaryOperation op idTransformation (fun _ _ k -> k newArg2) idTransformation cilState
->>>>>>> 7c940c7e
             | typ1, typ2 -> internalfailf "unhandled case for Bitwise operation %O and types: %O %O" op typ1 typ2
         | _ -> __corruptedStack__()
     let retrieveActualParameters (methodBase : MethodBase) (cilState : cilState) =
@@ -534,20 +420,12 @@
         let arrayTyp = Types.FromDotNetType state arrayType
         let referenceAndState = Memory.AllocateDefaultArray state parameters arrayTyp
         k <| pushResultOnStack cilState referenceAndState
-<<<<<<< HEAD
     let makeUnsignedInteger term k =
-=======
-    let makeUnsignedInteger pc term k =
->>>>>>> 7c940c7e
         let typ = Terms.TypeOf term
         let unsignedTyp = TypeUtils.signed2unsignedOrId typ
         if TypeUtils.isIntegerTermType typ && typ <> unsignedTyp then
             // TODO: check whether term is not pointer
-<<<<<<< HEAD
             k <| Types.Cast term unsignedTyp // no specs found about overflows
-=======
-            k <| Types.Cast pc term unsignedTyp // no specs found about overflows
->>>>>>> 7c940c7e
         else k term
     let performUnsignedIntegerOperation op (cilState : cilState) =
         match cilState.opStack with
@@ -562,11 +440,7 @@
         let referenceAndState = Memory.AllocateString string state
         pushResultOnStack cilState referenceAndState :: []
     let allocateValueTypeInHeap v (cilState : cilState) =
-<<<<<<< HEAD
         let address, state = Memory.BoxValueType cilState.state v
-=======
-        let address, state = Memory.AllocateValueTypeInHeap cilState.state (TypeOf v) v
->>>>>>> 7c940c7e
         {cilState with opStack = address :: cilState.opStack; state = state} :: []
     let ldnull (cilState : cilState) =
         pushResultOnStack cilState (MakeNullRef Types.ObjectType, cilState.state) :: []
@@ -579,11 +453,7 @@
             let term = castUnchecked targetType t cilState.state
             let termForStack =castUnchecked typeForStack term cilState.state
             {cilState with opStack = termForStack::stack} :: []
-<<<<<<< HEAD
-        | _ -> __corruptedStack__()
-=======
-        | _ -> __notImplemented__()
->>>>>>> 7c940c7e
+        | _ -> __corruptedStack__()
     let ldloca numberCreator (cfg : cfgData) shiftedOffset (cilState : cilState) =
         let index = numberCreator cfg.ilBytes shiftedOffset
         let term, state, _ = getVarTerm cilState.state index cfg.methodBase
@@ -604,11 +474,7 @@
                 let cond2 = Arithmetics.(<<) value TypeUtils.Int32.Zero // TODO: so no need to check this
                 cond1 ||| cond2
             Cps.List.foldrk checkOneCase cilState ((fallThroughGuard, fallThroughOffset)::casesAndOffsets) (fun _ k -> k []) id
-<<<<<<< HEAD
-        | _ -> __corruptedStack__()
-=======
-        | _ -> __notImplemented__()
->>>>>>> 7c940c7e
+        | _ -> __corruptedStack__()
     let ldtoken (cfg : cfgData) offset (cilState : cilState) =
         let memberInfo = resolveTokenFromMetadata cfg (offset + OpCodes.Ldtoken.Size)
         let state = cilState.state
@@ -633,17 +499,10 @@
     let ldind addressCast (cilState : cilState) =
         match cilState.opStack with
         | address :: stack ->
-<<<<<<< HEAD
-            let address = addressCast address cilState.state
-            let index = Memory.ReadSafe cilState.state address
-            {cilState with opStack = index::stack} :: []
-        | _ -> __corruptedStack__()
-=======
             let address = addressCast address cilState.state // TODO: remove this hack for new MemoryModel
-            let value = Memory.Dereference cilState.state address
-            {cilState with opStack = value :: stack} :: []
-        | _ -> __notImplemented__()
->>>>>>> 7c940c7e
+            let value = Memory.ReadSafe cilState.state address
+            {cilState with opStack = value::stack} :: []
+        | _ -> __corruptedStack__()
     let ldindref = ldind always
     let clt = compare OperationType.Less idTransformation idTransformation
     let cltun = compare OperationType.Less makeUnsignedInteger makeUnsignedInteger
@@ -660,20 +519,14 @@
         | object :: stack ->
             let typ = resolveTermTypeFromMetadata cilState.state cfg (offset + OpCodes.Isinst.Size)
             StatedConditionalExecutionCIL cilState
-<<<<<<< HEAD
-                (fun state k -> k (IsNullReference object ||| Types.IsCast typ object, state))
-                (fun cilState k -> k [cilState])
+                (fun state k -> k (IsNullReference object, state))
                 (fun cilState k -> k [{cilState with opStack = MakeNullRef typ :: stack}])
-=======
-                (fun state k -> k (IsNullReference object, state))
-                (fun cilState k -> k [{cilState with opStack = MakeNullRef() :: stack}])
                 (fun cilState k ->
                     StatedConditionalExecutionCIL cilState
                         (fun state k -> k (Types.IsCast typ object, state))
                         (fun cilState k -> k [cilState])
-                        (fun cilState k -> k [{cilState with opStack = MakeNullRef() :: stack}])
+                        (fun cilState k -> k [{cilState with opStack = MakeNullRef typ :: stack}])
                         k)
->>>>>>> 7c940c7e
                 id
         | _ -> __corruptedStack__()
     let cgtun (cilState : cilState) =
@@ -685,44 +538,25 @@
         match cilState.opStack with
         | address :: stack ->
             let typ = resolveTermTypeFromMetadata cilState.state cfg (offset + OpCodes.Ldobj.Size)
-<<<<<<< HEAD
             let value = Memory.ReadSafe cilState.state address
             let typedValue = castUnchecked typ value cilState.state
             {cilState with opStack = typedValue::stack} :: []
         | _ -> __corruptedStack__()
-=======
-            let value = Memory.Dereference cilState.state address
-            let typedValue = castUnchecked typ value cilState.state
-            {cilState with opStack = typedValue::stack} :: []
-        | _ -> __notImplemented__()
->>>>>>> 7c940c7e
     let stobj (cfg : cfgData) offset (cilState : cilState) =
         match cilState.opStack with
         | src :: dest :: stack ->
             let typ = resolveTermTypeFromMetadata cilState.state cfg (offset + OpCodes.Stobj.Size)
             let value = castUnchecked typ src cilState.state
-<<<<<<< HEAD
             let states = Memory.WriteSafe cilState.state dest value
             states |> List.map (fun state -> {cilState with opStack = stack; state = state})
         | _ -> __corruptedStack__()
-=======
-            let _, state = Memory.Mutate cilState.state dest value
-            {cilState with opStack = stack; state = state} :: []
-        | _ -> __notImplemented__()
->>>>>>> 7c940c7e
     let stind typ (cilState : cilState) =
         match cilState.opStack with
         | value :: address :: stack ->
             let value = castUnchecked typ value cilState.state
-<<<<<<< HEAD
             let states = Memory.WriteSafe cilState.state address value
             states |> List.map (fun state -> {cilState with opStack = stack; state = state})
         | _ -> __corruptedStack__()
-=======
-            let _, state = Memory.Mutate cilState.state address value
-            {cilState with opStack = stack; state = state} :: []
-        | _ -> __notImplemented__()
->>>>>>> 7c940c7e
     let sizeofInstruction (cfg : cfgData) offset (cilState : cilState) =
         let typ = resolveTermTypeFromMetadata cilState.state cfg (offset + OpCodes.Sizeof.Size)
         let size = Types.SizeOf typ
@@ -730,18 +564,13 @@
     let throw cfg offset (cilState : cilState) =
         match cilState.opStack with
         | error :: _ ->
-<<<<<<< HEAD
-            { cilState with opStack = []; exceptionFlag = Some error } :: []
-        | _ -> __corruptedStack__()
-    let leave _ _ (cilState : cilState) = cilState :: []
-=======
-            { cilState with state = {cilState.state with exceptionRegister = Unhandled error}; opStack = [] } :: []
-        | _ -> __notImplemented__()
+            { cilState with state = {cilState.state with exceptionsRegister = Unhandled error}; opStack = [] } :: []
+        | _ -> __corruptedStack__()
     let leave _ _ (cilState : cilState) = cilState :: []
     let rethrow _ _ (cilState : cilState) =
         let state = cilState.state
-        Prelude.releaseAssert(Option.isSome state.exceptionRegister.ExceptionTerm)
-        let state = {state with exceptionRegister = state.exceptionRegister.TransformToUnhandled()}
+        Prelude.releaseAssert(Option.isSome state.exceptionsRegister.ExceptionTerm)
+        let state = {state with exceptionsRegister = state.exceptionsRegister.TransformToUnhandled()}
         { cilState with state = state} |> List.singleton
     let endfilter _ _ (cilState : cilState) =
         match cilState.opStack with
@@ -749,7 +578,6 @@
         | _ -> __notImplemented__()
     let endfinally _ _ (cilState : cilState) =
         { cilState with opStack = [] } :: []
->>>>>>> 7c940c7e
     let zipWithOneOffset op cfgData offset newOffsets cilState =
         assert (List.length newOffsets = 1)
         let newOffset = List.head newOffsets
@@ -891,12 +719,9 @@
     opcode2Function.[hashFunction OpCodes.Throw]              <- zipWithOneOffset <| throw
     opcode2Function.[hashFunction OpCodes.Leave]              <- zipWithOneOffset <| leave
     opcode2Function.[hashFunction OpCodes.Leave_S]            <- zipWithOneOffset <| leave
-<<<<<<< HEAD
-=======
     opcode2Function.[hashFunction OpCodes.Endfinally]         <- zipWithOneOffset <| endfinally
     opcode2Function.[hashFunction OpCodes.Rethrow]            <- zipWithOneOffset <| rethrow
     opcode2Function.[hashFunction OpCodes.Endfilter]          <- zipWithOneOffset <| endfilter
->>>>>>> 7c940c7e
     // TODO: notImplemented instructions
 
     opcode2Function.[hashFunction OpCodes.Stelem_I]           <- zipWithOneOffset <| (fun _ _ _ -> Prelude.__notImplemented__())
