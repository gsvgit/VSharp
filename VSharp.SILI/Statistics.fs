--- conflicted
+++ resolved
@@ -75,14 +75,10 @@
         String.Format("{0:00}:{1:00}:{2:00}.{3}", span.Hours, span.Minutes, span.Seconds, span.Milliseconds)
 
     let isHeadOfBasicBlock (codeLocation : codeLocation) =
-<<<<<<< HEAD
-        codeLocation.BasicBlock.StartOffset = codeLocation.offset
-=======
         let method = codeLocation.method
         match method.CFG with
         | Some cfg -> cfg.IsBasicBlockStart codeLocation.offset
         | None -> false
->>>>>>> 9659a5ac
 
     let printDict' placeHolder (d : Dictionary<codeLocation, uint>) sb (m : Method, locs) =
         let sb = PrettyPrinting.appendLine sb $"%s{placeHolder}Method = %s{m.FullName}: ["
@@ -123,11 +119,7 @@
         let suitable offset distance =
             let loc = { offset = offset; method = method }
             let totalHistory = Dict.getValueOrUpdate visitedWithHistory loc (fun () -> HashSet<_>())
-<<<<<<< HEAD
-            let validDistance = distance <> infinity && (distance <> 0u || method.ForceCFG.SortedBasicBlocks.Count = 1)
-=======
             let validDistance = distance <> infinity && (distance <> 0u || method.BasicBlocksCount = 1)
->>>>>>> 9659a5ac
             let emptyHistory = totalHistory.Count = 0
 
             let nontrivialHistory = Seq.exists (fun loc -> hasSiblings loc && not <| totalHistory.Contains loc) history
@@ -201,17 +193,9 @@
             if currentMethod.InCoverageZone && not isCovered then
                 visitedBlocksNotCoveredByTests.TryAdd(s, Set.empty) |> ignore
                 isVisitedBlocksNotCoveredByTestsRelevant <- false
-<<<<<<< HEAD
-    
-            //if currentLoc.offset = currentLoc.BasicBlock.FinalOffset
-            //then
-            setBasicBlockIsVisited s currentLoc
-        | _ -> ()
-=======
             setCoveredIfNeed currentLoc
         | Some currentLoc -> setCoveredIfNeed currentLoc
         | None -> ()
->>>>>>> 9659a5ac
 
     member x.IsCovered (loc : codeLocation) =
        Dict.getValueOrUpdate totalVisited loc (fun () -> 0u) > 0u
@@ -258,7 +242,7 @@
         Logger.traceWithTag Logger.stateTraceTag $"FINISH: {s.id}"
         let mutable coveredBlocks = ref null
         for block in s.history do
-            block.BasicBlock.IsCovered <- true
+            block.ForceBasicBlock.IsCovered <- true
             if blocksCoveredByTests.TryGetValue(block.method, coveredBlocks) then
                 coveredBlocks.Value.Add block.offset |> ignore
             else
