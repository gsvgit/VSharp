namespace VSharp.Interpreter.IL

open System
open System.IO
open System.Reflection
open System.Text
open System.Collections.Generic

open FSharpx.Collections
open VSharp
open VSharp.Core
open VSharp.Interpreter.IL
open VSharp.Utils

open CilStateOperations
open ipOperations
open CodeLocation

type pob = {loc : codeLocation; lvl : uint; pc : pathCondition}
    with
    override x.ToString() = $"loc = {x.loc}; lvl = %d{x.lvl}; pc = %s{Print.PrintPC x.pc}"

type pobStatus =
    | Unknown
    | Witnessed of cilState
    | Unreachable
    
type statisticsDump =
    {
        time : TimeSpan
        internalFails : Exception list
        iies : InsufficientInformationException list
        coveringStepsInsideZone : uint
        nonCoveringStepsInsideZone : uint
        coveringStepsOutsideZone : uint
        nonCoveringStepsOutsideZone : uint
        topVisitedLocationsInZone : (codeLocation * uint) list
        topVisitedLocationsOutOfZone : (codeLocation * uint) list
    }

// TODO: move statistics into (unique) instances of code location!
type public SILIStatistics() =
    let startIp2currentIp = Dictionary<codeLocation, Dictionary<codeLocation, uint>>()
    let totalVisited = Dictionary<codeLocation, uint>()
    let visitedWithHistory = Dictionary<codeLocation, HashSet<codeLocation>>()

    let mutable isVisitedBlocksNotCoveredByTestsRelevant = true
    let visitedBlocksNotCoveredByTests = Dictionary<cilState, Set<codeLocation>>()
    
    let unansweredPobs = List<pob>()
    let mutable startTime = DateTime.Now
    let internalFails = List<Exception>()
    let iies = List<cilState>()

<<<<<<< HEAD
    let mutable coveringStepsInsideZone = 0
    let mutable nonCoveringStepsInsideZone = 0
    let mutable coveringStepsOutsideZone = 0
    let mutable nonCoveringStepsOutsideZone = 0
    
=======
    let mutable coveringStepsInsideZone = 0u
    let mutable nonCoveringStepsInsideZone = 0u
    let mutable coveringStepsOutsideZone = 0u
    let mutable nonCoveringStepsOutsideZone = 0u

>>>>>>> 69775124
    let isHeadOfBasicBlock (codeLocation : codeLocation) =
        let method = codeLocation.method
        if method.HasBody then
            method.CFG.SortedOffsets.BinarySearch(codeLocation.offset) >= 0
        else false

    let printDict' placeHolder (d : Dictionary<codeLocation, uint>) sb (m : Method, locs) =
        let sb = PrettyPrinting.appendLine sb $"%s{placeHolder}Method = %s{m.FullName}: ["
        let sb = Seq.fold (fun sb (loc : codeLocation) ->
            PrettyPrinting.appendLine sb (sprintf "%s\t\t%s <- %d" placeHolder ((int loc.offset).ToString("X")) d.[loc])) sb locs
        PrettyPrinting.appendLine sb $"%s{placeHolder}]"

    let printDict placeHolder sb (d : Dictionary<codeLocation, uint>) =
        let keys = d.Keys
        let sortedKeys = keys |> Seq.sort |> Seq.groupBy (fun location -> location.method)
        Seq.fold (printDict' placeHolder d) sb sortedKeys

    let printPart (sb : StringBuilder) i (k : KeyValuePair<codeLocation, Dictionary<codeLocation, uint>>) =
        let sb = PrettyPrinting.appendLine sb $"Part %d{i}; Start from {k.Key}"
//        let sb = PrettyPrinting.appendLine sb
        printDict "\t\t" sb k.Value

    let pickTotalUnvisitedInCFG (currentLoc : codeLocation) : codeLocation option =
        let infinity = UInt32.MaxValue
        let method = currentLoc.method
        let suitable offset distance =
            let loc = { offset = offset; method = method }
            let numberOfVisit = Dict.getValueOrUpdate totalVisited loc (fun () -> 0u)
            distance <> infinity && distance <> 0u && numberOfVisit = 0u

        if method.HasBody then
            method.CFG.DistancesFrom currentLoc.offset
            |> Seq.sortBy (fun offsetDistancePair -> offsetDistancePair.Value)
            |> Seq.filter (fun offsetDistancePair -> suitable offsetDistancePair.Key offsetDistancePair.Value)
            |> Seq.tryHead
            |> Option.map (fun offsetDistancePair -> { offset = offsetDistancePair.Key; method = method })
        else None

    let pickUnvisitedWithHistoryInCFG (currentLoc : codeLocation) (history : codeLocation seq) : codeLocation option =
        let infinity = UInt32.MaxValue
        let method = currentLoc.method
        let suitable offset distance =
            let loc = { offset = offset; method = method }
            let totalHistory = Dict.getValueOrUpdate visitedWithHistory loc (fun () -> HashSet<_>())
            let validDistance = distance <> infinity && distance <> 0u
            let emptyHistory = totalHistory.Count = 0
            let nontrivialHistory = not <| totalHistory.IsSupersetOf(history)
            validDistance && (emptyHistory || nontrivialHistory)

        if method.HasBody then
            method.CFG.DistancesFrom currentLoc.offset
            |> Seq.sortBy (fun offsetDistancePair -> offsetDistancePair.Value)
            |> Seq.filter (fun offsetDistancePair -> suitable offsetDistancePair.Key offsetDistancePair.Value)
            |> Seq.tryHead
            |> Option.map (fun offsetDistancePair -> { offset = offsetDistancePair.Key; method = method })
        else None

    let rememberForward (s : cilState) =
        let startLoc = ip2codeLocation s.startingIP
        let currentLoc = ip2codeLocation (currentIp s)
        let visited = history s
        match startLoc, currentLoc with
        | Some startLoc, Some currentLoc when isHeadOfBasicBlock currentLoc ->
            let mutable startRefDict = ref null
            if not <| startIp2currentIp.TryGetValue(startLoc, startRefDict) then
                startRefDict <- ref (Dictionary<codeLocation, uint>())
                startIp2currentIp.Add(startLoc, startRefDict.Value)
            let startDict = startRefDict.Value

            let mutable currentRef = ref 0u
            if not <| startDict.TryGetValue(currentLoc, currentRef) then
                currentRef <- ref 0u
                startDict.Add(currentLoc, 0u)
            startDict.[currentLoc] <- currentRef.Value + 1u

            let mutable totalRef = ref 0u
            if not <| totalVisited.TryGetValue(currentLoc, totalRef) then
                totalRef <- ref 0u
                totalVisited.Add(currentLoc, 0u)

            if totalRef.Value = 0u then
<<<<<<< HEAD
                if currentLoc.method.InCoverageZone then coveringStepsInsideZone <- coveringStepsInsideZone + 1
                else coveringStepsOutsideZone <- coveringStepsOutsideZone + 1
            elif currentLoc.method.InCoverageZone then nonCoveringStepsInsideZone <- nonCoveringStepsInsideZone + 1
            else nonCoveringStepsOutsideZone <- nonCoveringStepsOutsideZone + 1
=======
                if current.method.InCoverageZone then coveringStepsInsideZone <- coveringStepsInsideZone + 1u
                else coveringStepsOutsideZone <- coveringStepsOutsideZone + 1u
            elif current.method.InCoverageZone then nonCoveringStepsInsideZone <- nonCoveringStepsInsideZone + 1u
            else nonCoveringStepsOutsideZone <- nonCoveringStepsOutsideZone + 1u
>>>>>>> 69775124

            totalVisited.[currentLoc] <- totalRef.Value + 1u

            let mutable historyRef = ref null
            if not <| visitedWithHistory.TryGetValue(currentLoc, historyRef) then
                historyRef <- ref <| HashSet<_>()
                visitedWithHistory.Add(currentLoc, historyRef.Value)
            historyRef.Value.UnionWith visited
            
<<<<<<< HEAD
            if currentLoc.method.InCoverageZone && not <| isBasicBlockCoveredByTest currentLoc then
                if visitedBlocksNotCoveredByTests.ContainsKey s |> not then
                    visitedBlocksNotCoveredByTests.[s] <- Set.empty
                isVisitedBlocksNotCoveredByTestsRelevant <- false
                
            basicBlockIsVisited s currentLoc
        | _ -> ()
        
=======
    let printStatistics (writer : TextWriter) (statisticsDump : statisticsDump) =
        writer.WriteLine(
            "Total time: {0:00}:{1:00}:{2:00}.{3}.",
            statisticsDump.time.Hours,
            statisticsDump.time.Minutes,
            statisticsDump.time.Seconds,
            statisticsDump.time.Milliseconds)
        if not <| List.isEmpty statisticsDump.internalFails then
            writer.WriteLine()
            writer.WriteLine()
            writer.WriteLine("{0} error(s) occured!")
            statisticsDump.internalFails |> List.iter writer.WriteLine
        if not <| List.isEmpty statisticsDump.iies then
            writer.WriteLine()
            writer.WriteLine()
            writer.WriteLine("{0} branch(es) with insufficient input information!", iies.Count)
            statisticsDump.iies |> List.iter (fun iie -> writer.WriteLine iie.Message)

>>>>>>> 69775124
    member x.IsCovered (loc : codeLocation) =
       Dict.getValueOrUpdate totalVisited loc (fun () -> 0u) > 0u

    member x.NotCoveredByTestsLocations (s : cilState) =
        if not isVisitedBlocksNotCoveredByTestsRelevant then
            for kvp in visitedBlocksNotCoveredByTests do
                visitedBlocksNotCoveredByTests.[kvp.Key] <- kvp.Key.visitedBasicBlocks |> Set.filter (not << isBasicBlockCoveredByTest)
            isVisitedBlocksNotCoveredByTestsRelevant <- true
        
        if visitedBlocksNotCoveredByTests.ContainsKey s then visitedBlocksNotCoveredByTests.[s] else Set.empty
            
    member x.GetApproximateCoverage (methods : Method seq) =
        let methodsInZone = methods |> Seq.filter (fun m -> m.InCoverageZone)
        let totalBlocksCount = methodsInZone |> Seq.sumBy (fun m -> m.BasicBlocksCount)
        let coveredBlocksCount = methodsInZone |> Seq.sumBy (fun m -> m.BasicBlocksCoveredByTests.Count)
        if totalBlocksCount <> 0u then
            uint <| floor (double coveredBlocksCount / double totalBlocksCount * 100.0)
        else
            0u
            
    member x.GetApproximateCoverage (method : Method) = x.GetApproximateCoverage(Seq.singleton method)
        
    member x.TrackFinished (s : cilState) =
        for block in s.visitedBasicBlocks do
            block.method.SetBasicBlockIsCoveredByTest block.offset |> ignore
            
            if block.method.InCoverageZone then        
                isVisitedBlocksNotCoveredByTestsRelevant <- false
                
        visitedBlocksNotCoveredByTests.Remove s |> ignore

    member x.TrackStepForward (s : cilState) = rememberForward s

    member x.TrackStepBackward (pob : pob) (cilState : cilState) =
        // TODO
        ()
        
    member x.TrackFork (parent : cilState) (children : cilState seq) =
        for child in children do
            visitedBlocksNotCoveredByTests.[child] <- visitedBlocksNotCoveredByTests.[parent]

    member x.AddUnansweredPob (p : pob) = unansweredPobs.Add(p)
    member x.Clear() =
        startIp2currentIp.Clear()
        totalVisited.Clear()
        unansweredPobs.Clear()
        internalFails.Clear()
        iies.Clear()

    member x.ExplorationStarted() =
        x.Clear()
        startTime <- DateTime.Now


    member x.PickTotalUnvisitedInMethod loc = pickTotalUnvisitedInCFG loc

    member x.PickUnvisitedWithHistoryInCFG (loc, history) = pickUnvisitedWithHistoryInCFG loc history

    member x.CurrentExplorationTime with get() = DateTime.Now - startTime

    member x.IncompleteStates with get() = iies

    member x.InternalFails with get() = internalFails
    
    member x.DumpStatistics() =
        let topN = 5
        let topVisitedByMethods =
            totalVisited
            |> Seq.groupBy (fun kvp -> kvp.Key.method)
            |> Seq.map (snd >> Seq.maxBy (fun kvp -> kvp.Value))
            |> Seq.sortByDescending (fun kvp -> kvp.Value)
        let topVisitedByMethodsInZone = topVisitedByMethods |> Seq.filter (fun kvp -> kvp.Key.method.InCoverageZone) |> Seq.truncate topN
        let topVisitedByMethodsOutOfZone = topVisitedByMethods |> Seq.filter (fun kvp -> not kvp.Key.method.InCoverageZone) |> Seq.truncate topN
        {
            time = DateTime.Now - startTime
            internalFails = internalFails |> List.ofSeq
            iies = iies |> Seq.map (fun s -> s.iie.Value) |> List.ofSeq
            coveringStepsInsideZone = coveringStepsInsideZone
            nonCoveringStepsInsideZone = nonCoveringStepsInsideZone
            coveringStepsOutsideZone = coveringStepsOutsideZone
            nonCoveringStepsOutsideZone = nonCoveringStepsOutsideZone
            topVisitedLocationsInZone = topVisitedByMethodsInZone |> Seq.map (|KeyValue|) |> List.ofSeq
            topVisitedLocationsOutOfZone = topVisitedByMethodsOutOfZone |> Seq.map (|KeyValue|) |> List.ofSeq
        }

    member x.PrintStatistics (writer : TextWriter) =
        printStatistics writer <| x.DumpStatistics()

    member x.PrintDebugStatistics (writer : TextWriter) =
        let dump = x.DumpStatistics()
        printStatistics writer dump
        writer.WriteLine("Covering steps inside coverage zone: {0}", dump.coveringStepsInsideZone)
        writer.WriteLine("Revisiting steps inside coverage zone: {0}", dump.nonCoveringStepsInsideZone)
        writer.WriteLine("Covering steps outside coverage zone: {0}", dump.coveringStepsOutsideZone)
        writer.WriteLine("Revisiting steps outside coverage zone: {0}", dump.nonCoveringStepsOutsideZone)
        if not <| List.isEmpty dump.topVisitedLocationsInZone then
            writer.WriteLine("Top {0} visited locations (one per method) in zone:", Seq.length dump.topVisitedLocationsInZone)
        for loc, times in dump.topVisitedLocationsInZone do
            writer.WriteLine("  offset {0} of {1}: {2} time{3}",
                                (int loc.offset).ToString("X"), loc.method.FullName, times,
                                (if times = 1u then "" else "s"))
        if not <| List.isEmpty dump.topVisitedLocationsOutOfZone then
            writer.WriteLine("Top {0} visited locations (one per method) out of zone:", Seq.length dump.topVisitedLocationsOutOfZone)
        for loc, times in dump.topVisitedLocationsOutOfZone do
            writer.WriteLine("  offset {0} of {1}: {2} time{3}",
                                (int loc.offset).ToString("X"), loc.method.FullName, times,
                                (if times = 1u then "" else "s"))<|MERGE_RESOLUTION|>--- conflicted
+++ resolved
@@ -52,19 +52,12 @@
     let internalFails = List<Exception>()
     let iies = List<cilState>()
 
-<<<<<<< HEAD
-    let mutable coveringStepsInsideZone = 0
-    let mutable nonCoveringStepsInsideZone = 0
-    let mutable coveringStepsOutsideZone = 0
-    let mutable nonCoveringStepsOutsideZone = 0
-    
-=======
     let mutable coveringStepsInsideZone = 0u
     let mutable nonCoveringStepsInsideZone = 0u
     let mutable coveringStepsOutsideZone = 0u
     let mutable nonCoveringStepsOutsideZone = 0u
 
->>>>>>> 69775124
+
     let isHeadOfBasicBlock (codeLocation : codeLocation) =
         let method = codeLocation.method
         if method.HasBody then
@@ -121,8 +114,26 @@
             |> Seq.tryHead
             |> Option.map (fun offsetDistancePair -> { offset = offsetDistancePair.Key; method = method })
         else None
-
-    let rememberForward (s : cilState) =
+            
+    let printStatistics (writer : TextWriter) (statisticsDump : statisticsDump) =
+        writer.WriteLine(
+            "Total time: {0:00}:{1:00}:{2:00}.{3}.",
+            statisticsDump.time.Hours,
+            statisticsDump.time.Minutes,
+            statisticsDump.time.Seconds,
+            statisticsDump.time.Milliseconds)
+        if not <| List.isEmpty statisticsDump.internalFails then
+            writer.WriteLine()
+            writer.WriteLine()
+            writer.WriteLine("{0} error(s) occured!")
+            statisticsDump.internalFails |> List.iter writer.WriteLine
+        if not <| List.isEmpty statisticsDump.iies then
+            writer.WriteLine()
+            writer.WriteLine()
+            writer.WriteLine("{0} branch(es) with insufficient input information!", iies.Count)
+            statisticsDump.iies |> List.iter (fun iie -> writer.WriteLine iie.Message)
+
+    member x.TrackStepForward (s : cilState) =
         let startLoc = ip2codeLocation s.startingIP
         let currentLoc = ip2codeLocation (currentIp s)
         let visited = history s
@@ -146,17 +157,10 @@
                 totalVisited.Add(currentLoc, 0u)
 
             if totalRef.Value = 0u then
-<<<<<<< HEAD
-                if currentLoc.method.InCoverageZone then coveringStepsInsideZone <- coveringStepsInsideZone + 1
-                else coveringStepsOutsideZone <- coveringStepsOutsideZone + 1
-            elif currentLoc.method.InCoverageZone then nonCoveringStepsInsideZone <- nonCoveringStepsInsideZone + 1
-            else nonCoveringStepsOutsideZone <- nonCoveringStepsOutsideZone + 1
-=======
-                if current.method.InCoverageZone then coveringStepsInsideZone <- coveringStepsInsideZone + 1u
+                if currentLoc.method.InCoverageZone then coveringStepsInsideZone <- coveringStepsInsideZone + 1u
                 else coveringStepsOutsideZone <- coveringStepsOutsideZone + 1u
-            elif current.method.InCoverageZone then nonCoveringStepsInsideZone <- nonCoveringStepsInsideZone + 1u
+            elif currentLoc.method.InCoverageZone then nonCoveringStepsInsideZone <- nonCoveringStepsInsideZone + 1u
             else nonCoveringStepsOutsideZone <- nonCoveringStepsOutsideZone + 1u
->>>>>>> 69775124
 
             totalVisited.[currentLoc] <- totalRef.Value + 1u
 
@@ -166,7 +170,6 @@
                 visitedWithHistory.Add(currentLoc, historyRef.Value)
             historyRef.Value.UnionWith visited
             
-<<<<<<< HEAD
             if currentLoc.method.InCoverageZone && not <| isBasicBlockCoveredByTest currentLoc then
                 if visitedBlocksNotCoveredByTests.ContainsKey s |> not then
                     visitedBlocksNotCoveredByTests.[s] <- Set.empty
@@ -175,26 +178,6 @@
             basicBlockIsVisited s currentLoc
         | _ -> ()
         
-=======
-    let printStatistics (writer : TextWriter) (statisticsDump : statisticsDump) =
-        writer.WriteLine(
-            "Total time: {0:00}:{1:00}:{2:00}.{3}.",
-            statisticsDump.time.Hours,
-            statisticsDump.time.Minutes,
-            statisticsDump.time.Seconds,
-            statisticsDump.time.Milliseconds)
-        if not <| List.isEmpty statisticsDump.internalFails then
-            writer.WriteLine()
-            writer.WriteLine()
-            writer.WriteLine("{0} error(s) occured!")
-            statisticsDump.internalFails |> List.iter writer.WriteLine
-        if not <| List.isEmpty statisticsDump.iies then
-            writer.WriteLine()
-            writer.WriteLine()
-            writer.WriteLine("{0} branch(es) with insufficient input information!", iies.Count)
-            statisticsDump.iies |> List.iter (fun iie -> writer.WriteLine iie.Message)
-
->>>>>>> 69775124
     member x.IsCovered (loc : codeLocation) =
        Dict.getValueOrUpdate totalVisited loc (fun () -> 0u) > 0u
 
@@ -226,8 +209,6 @@
                 
         visitedBlocksNotCoveredByTests.Remove s |> ignore
 
-    member x.TrackStepForward (s : cilState) = rememberForward s
-
     member x.TrackStepBackward (pob : pob) (cilState : cilState) =
         // TODO
         ()
@@ -237,6 +218,7 @@
             visitedBlocksNotCoveredByTests.[child] <- visitedBlocksNotCoveredByTests.[parent]
 
     member x.AddUnansweredPob (p : pob) = unansweredPobs.Add(p)
+
     member x.Clear() =
         startIp2currentIp.Clear()
         totalVisited.Clear()
@@ -247,7 +229,6 @@
     member x.ExplorationStarted() =
         x.Clear()
         startTime <- DateTime.Now
-
 
     member x.PickTotalUnvisitedInMethod loc = pickTotalUnvisitedInCFG loc
 
