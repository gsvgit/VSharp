﻿namespace VSharp

open System.Collections.Generic
open System.Reflection

module public SVM =

    let private interpret (dictionary : System.Collections.IDictionary) assemblyPath qualifiedTypeName (m : MethodInfo) =
        let state = State.empty in
        let declaringType = Types.FromDotNetType(m.DeclaringType) in
        let metadataMethodOption = DecompilerServices.methodInfoToMetadataMethod assemblyPath qualifiedTypeName m
        Interpreter.initializeStaticMembersIfNeed state m.DeclaringType.AssemblyQualifiedName (fun state ->
        match metadataMethodOption with
        | None -> printfn "WARNING: metadata method for %s.%s not found!" qualifiedTypeName m.Name
        | Some metadataMethod ->
            let this, state =
                match m with
                | _ when m.IsStatic ->
                (Concrete(null, declaringType), state)
                | _ ->
                    let instance, state = Memory.allocateSymbolicInstance false "" state declaringType in
                    if Terms.IsHeapRef instance then (instance, state)
                    else
                        let key = "external data" in
                        let state = State.push state [(key, instance)] in
                        (Memory.referenceToVariable state key true, state)
<<<<<<< HEAD
            Interpreter.decompileAndReduceMethod state this [] qualifiedTypeName metadataMethod assemblyPath (fun res ->
            dictionary.Add(m, res))
=======
            Interpreter.decompileAndReduceMethod state this [] qualifiedTypeName metadataMethod assemblyPath (fun (term, state) ->
            printfn "=========== Results: ==========="
            printfn "SVM result: %s" (toString term)
            printfn "SVM environment: %s" (toString state)))
>>>>>>> 425ea5cf


    let private runType ignoreList dictionary assemblyPath (t : System.Type) =
        let qualifiedTypeName = t.FullName in
<<<<<<< HEAD
        if List.forall (fun keyword -> not(qualifiedTypeName.Contains(keyword))) ignoreList then
            t.GetMethods() |> Array.iter (fun m -> (interpret dictionary assemblyPath qualifiedTypeName m))
=======
        let disabledTests = [
            "Calculator";
//            "Logics";
//            "Conditional";
//            "Arithmetics";
//            "Fibonacci";
//            "Lambdas";
//            "GCD";
//            "ClassesSimple";
            "StaticClass";
            "StaticMembers"
            ] in
        if t.IsPublic && List.forall (fun keyword -> not(qualifiedTypeName.Contains(keyword))) disabledTests then
            t.GetMethods() |> Array.iter (interpret assemblyPath qualifiedTypeName)
>>>>>>> 425ea5cf

    let public Run (assembly : Assembly) (ignoreList : List<_>) =
        let ignoreList = List.ofSeq ignoreList
        let dictionary = new Dictionary<MethodInfo, Term * State.state>()
        let path = JetBrains.Util.FileSystemPath.Parse(assembly.Location) in
        assembly.GetTypes() |> Array.iter (fun elem -> runType ignoreList dictionary path elem) |> ignore
        System.Linq.Enumerable.ToDictionary(dictionary :> IEnumerable<_>, (fun kvp -> kvp.Key), fun (kvp : KeyValuePair<_, _>) -> kvp.Value.ToString()) :> IDictionary<_, _><|MERGE_RESOLUTION|>--- conflicted
+++ resolved
@@ -24,38 +24,13 @@
                         let key = "external data" in
                         let state = State.push state [(key, instance)] in
                         (Memory.referenceToVariable state key true, state)
-<<<<<<< HEAD
             Interpreter.decompileAndReduceMethod state this [] qualifiedTypeName metadataMethod assemblyPath (fun res ->
-            dictionary.Add(m, res))
-=======
-            Interpreter.decompileAndReduceMethod state this [] qualifiedTypeName metadataMethod assemblyPath (fun (term, state) ->
-            printfn "=========== Results: ==========="
-            printfn "SVM result: %s" (toString term)
-            printfn "SVM environment: %s" (toString state)))
->>>>>>> 425ea5cf
-
+            dictionary.Add(m, res)))
 
     let private runType ignoreList dictionary assemblyPath (t : System.Type) =
         let qualifiedTypeName = t.FullName in
-<<<<<<< HEAD
         if List.forall (fun keyword -> not(qualifiedTypeName.Contains(keyword))) ignoreList then
             t.GetMethods() |> Array.iter (fun m -> (interpret dictionary assemblyPath qualifiedTypeName m))
-=======
-        let disabledTests = [
-            "Calculator";
-//            "Logics";
-//            "Conditional";
-//            "Arithmetics";
-//            "Fibonacci";
-//            "Lambdas";
-//            "GCD";
-//            "ClassesSimple";
-            "StaticClass";
-            "StaticMembers"
-            ] in
-        if t.IsPublic && List.forall (fun keyword -> not(qualifiedTypeName.Contains(keyword))) disabledTests then
-            t.GetMethods() |> Array.iter (interpret assemblyPath qualifiedTypeName)
->>>>>>> 425ea5cf
 
     let public Run (assembly : Assembly) (ignoreList : List<_>) =
         let ignoreList = List.ofSeq ignoreList
