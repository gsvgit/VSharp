--- conflicted
+++ resolved
@@ -42,22 +42,6 @@
       mutable _history: Dictionary<BasicBlock,uint>
       mutable children: list<cilState>
     }
-<<<<<<< HEAD
-    with
-    member x.Result with get() =
-//        assert(Memory.CallStackSize x.state = 1)
-        match EvaluationStack.Length x.state.evaluationStack with
-        | _ when Memory.CallStackSize x.state > 2 -> internalfail "Finished state has many frames on stack! (possibly unhandled exception)"
-        | 0 -> Nop()
-        | 1 ->
-            let result = EvaluationStack.Pop x.state.evaluationStack |> fst
-            match x.ipStack with
-            | [Exit m] -> Types.Cast result m.ReturnType
-            | _ when x.state.exceptionsRegister.UnhandledError -> Nop()
-            | _ -> internalfailf "Method is not finished! IpStack = %O" x.ipStack
-        | _ -> internalfail "EvaluationStack size was bigger than 1"
-=======
->>>>>>> d5bf8be4
 
     interface IGraphTrackableState with
         override this.CodeLocation = this.currentLoc
@@ -244,9 +228,9 @@
     let addLocationToHistory (cilState : cilState) (loc : codeLocation) =
         if cilState.history.Contains loc
         then cilState.visitedAgainVertices <- cilState.visitedAgainVertices + 1u
-        elif loc.ForceBasicBlock.IsGoal
-        then if not loc.ForceBasicBlock.IsCovered then cilState.visitedNotCoveredVerticesInZone <- cilState.visitedNotCoveredVerticesInZone + 1u
-        else if not loc.ForceBasicBlock.IsCovered then cilState.visitedNotCoveredVerticesOutOfZone <- cilState.visitedNotCoveredVerticesOutOfZone + 1u
+        elif loc.BasicBlock.IsGoal
+        then if not loc.BasicBlock.IsCovered then cilState.visitedNotCoveredVerticesInZone <- cilState.visitedNotCoveredVerticesInZone + 1u
+        else if not loc.BasicBlock.IsCovered then cilState.visitedNotCoveredVerticesOutOfZone <- cilState.visitedNotCoveredVerticesOutOfZone + 1u
              
         cilState.history <- Set.add loc cilState.history
 
