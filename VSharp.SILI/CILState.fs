--- conflicted
+++ resolved
@@ -234,17 +234,13 @@
         | Some value when value > 0u -> cilState.level <- PersistentDict.add k (value - 1u) lvl
         | _ -> ()
 
-<<<<<<< HEAD
-    let setBasicBlockIsVisited (cilState : cilState) (loc : codeLocation) =
+    let addLocationToHistory (cilState : cilState) (loc : codeLocation) =
         if cilState.history.Contains loc
         then cilState.visitedAgainVertices <- cilState.visitedAgainVertices + 1u
-        elif loc.BasicBlock.IsGoal
-        then if not loc.BasicBlock.IsCovered then cilState.visitedNotCoveredVerticesInZone <- cilState.visitedNotCoveredVerticesInZone + 1u
-        else if not loc.BasicBlock.IsCovered then cilState.visitedNotCoveredVerticesOutOfZone <- cilState.visitedNotCoveredVerticesOutOfZone + 1u
+        elif loc.ForceBasicBlock.IsGoal
+        then if not loc.ForceBasicBlock.IsCovered then cilState.visitedNotCoveredVerticesInZone <- cilState.visitedNotCoveredVerticesInZone + 1u
+        else if not loc.ForceBasicBlock.IsCovered then cilState.visitedNotCoveredVerticesOutOfZone <- cilState.visitedNotCoveredVerticesOutOfZone + 1u
              
-=======
-    let addLocationToHistory (cilState : cilState) (loc : codeLocation) =
->>>>>>> 9659a5ac
         cilState.history <- Set.add loc cilState.history
 
     // ------------------------------- Helper functions for cilState and state interaction -------------------------------
