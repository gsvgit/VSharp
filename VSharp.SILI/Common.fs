--- conflicted
+++ resolved
@@ -40,49 +40,17 @@
             (Merging.merge (List.zip guardsY values'), state) |> matched)
         | _ -> unmatched x y state matched
 
-<<<<<<< HEAD
 // ------------------------------- Type casting -------------------------------
 
-    type private SymbolicTypeSource(t : TermType) =
-=======
-    //TODO: need support composition for this constant source
+    // TODO: support composition for this constant source
     type private SymbolicSubtypeSource(left : TermType, right : TermType) =
->>>>>>> 4140c31b
         inherit SymbolicConstantSource()
         override x.SubTerms = Seq.empty
 
     let rec is metadata leftType rightType =
-<<<<<<< HEAD
-        let makeBoolConst name termType = Constant Metadata.empty name (SymbolicTypeSource termType) Bool
-        in
-        let concreteIs (dotNetTypeHierarchy : Hierarchy) rightTermType = function
-            | ReferenceType(t, _, _)
-            | StructureType(t, _ ,_) -> Terms.MakeBool (t.Equals dotNetTypeHierarchy) metadata
-            | SubType(t, _, _, name) as termType when dotNetTypeHierarchy.Is t ->
-                let b = makeBoolConst (dotNetTypeHierarchy.Name) rightTermType in
-                implies (makeBoolConst name termType) b metadata
-            | ArrayType(_, SymbolicDimension name) as termType ->
-                let b = makeBoolConst (dotNetTypeHierarchy.Name) rightTermType in
-                implies (makeBoolConst name termType) b metadata
-            | SubType(t, _, _, _) when not <| dotNetTypeHierarchy.Is t -> Terms.MakeFalse metadata
-            // TODO: squash all Terms.MakeFalse into default case and get rid of __notImplemented__()
-            | PointerType _ -> Terms.MakeFalse metadata
-            | _ -> __notImplemented__()
-        in
-        let subTypeIs (dotNetTypeHierarchy : Hierarchy) rightTermType rightName = function
-            | ReferenceType(t, _, _) -> Terms.MakeBool (t.Is dotNetTypeHierarchy) metadata
-            | StructureType _ -> Terms.MakeBool (Hierarchy(typedefof<System.ValueType>).Is dotNetTypeHierarchy) metadata
-            | SubType(t, _, _, _) when t.Is dotNetTypeHierarchy -> Terms.MakeTrue metadata
-            | SubType(t, _, _, name) as termType when dotNetTypeHierarchy.Is t ->
-                implies (makeBoolConst name termType) (makeBoolConst rightName rightTermType) metadata
-            | ArrayType _ -> Terms.MakeBool (dotNetTypeHierarchy.Equals typedefof<obj>) metadata
-            | _ -> __notImplemented__()
-        in
-=======
         let subtypeName lname rname = sprintf  "(%s <: %s)" lname rname
         let makeBoolConst lname rname leftTermType rightTermType =
-            Constant (subtypeName lname rname) (SymbolicSubtypeSource(leftTermType, rightTermType)) Bool metadata
->>>>>>> 4140c31b
+            Constant metadata (subtypeName lname rname) (SymbolicSubtypeSource(leftTermType, rightTermType)) Bool
         match leftType, rightType with
         | _ when leftType = rightType -> Terms.MakeTrue metadata
         | TermType.Null, _
@@ -91,16 +59,6 @@
         | Reference _, Reference _ -> Terms.MakeTrue metadata
         | Pointer _, Pointer _ -> Terms.MakeTrue metadata
         | Func _, Func _ -> Terms.MakeTrue metadata
-<<<<<<< HEAD
-        | ArrayType(t1, c1), ArrayType(_, SymbolicDimension _) -> Terms.MakeTrue metadata
-        | ArrayType(t1, ConcreteDimension c1), ArrayType(t2, ConcreteDimension c2) -> if c1 = c2 then is metadata t1 t2 else Terms.MakeFalse metadata
-        | _, StructureType(t, _, _)
-        | _, ReferenceType(t, _, _) -> concreteIs t rightType leftType
-        | _, SubType(t, _, _, name) -> subTypeIs t rightType name leftType
-        | _ -> Terms.MakeFalse metadata
-
-// ------------------------------- Branching -------------------------------
-=======
         | ArrayType _ as t1, (ArrayType(_, SymbolicDimension name) as t2) ->
             if name = "System.Array" then Terms.MakeTrue metadata else makeBoolConst (t1.ToString()) (t2.ToString()) t1 t2
         | ArrayType(_, SymbolicDimension _) as t1, (ArrayType _ as t2)  when t1 <> t2 ->
@@ -117,12 +75,13 @@
                 else if lt.Is rt then Terms.MakeTrue metadata else makeBoolConst (t1.ToString()) (t2.ToString()) t1 t2
         | _ -> Terms.MakeFalse metadata
 
-    //TODO: need support composition for this constant source
+    // TODO: support composition for this constant source
     type private IsValueTypeConstantSource(termType : TermType) =
         inherit SymbolicConstantSource()
+        override x.SubTerms = Seq.empty
 
     let internal isValueType metadata termType =
-        let makeBoolConst name = Constant (sprintf "IsValueType(%s)" name) (IsValueTypeConstantSource termType) Bool metadata
+        let makeBoolConst name = Constant metadata (sprintf "IsValueType(%s)" name) (IsValueTypeConstantSource termType) Bool
         match termType with
         | ConcreteType t when t.Inheritor.IsValueType -> MakeTrue metadata
         | TypeVariable(Explicit(name, t)) ->
@@ -130,7 +89,8 @@
                 then makeBoolConst name
                 else MakeFalse metadata
         | _ -> MakeFalse metadata
->>>>>>> 4140c31b
+
+// ------------------------------- Branching -------------------------------
 
     let internal simpleConditionalExecution conditionInvocation thenBranch elseBranch merge merge2 k =
         let execution condition k =
@@ -155,19 +115,10 @@
         conditionInvocation state (fun (condition, conditionState) ->
         let thenCondition =
             Propositional.conjunction condition.metadata (condition :: State.pathConditionOf conditionState)
-<<<<<<< HEAD
             |> Merging.unguard |> Merging.merge
-        in
         let elseCondition =
             Propositional.conjunction condition.metadata (!!condition :: State.pathConditionOf conditionState)
             |> Merging.unguard |> Merging.merge
-        in
-=======
-            |> Merging.unguardTerm |> Merging.merge
-        let elseCondition =
-            Propositional.conjunction condition.metadata (!!condition :: State.pathConditionOf conditionState)
-            |> Merging.unguardTerm |> Merging.merge
->>>>>>> 4140c31b
         match thenCondition, elseCondition, condition with
         | False, _, _ -> elseBranch conditionState k
         | _, False, _ -> thenBranch conditionState k
@@ -179,18 +130,18 @@
 
     let rec internal substitute subst term =
         match term.term with
-        | HeapRef(path, t) ->
+        | HeapRef(path, t, v) ->
             path |> NonEmptyList.toList |> substitutePath subst (fun path' ->
-            let path'' = NonEmptyList.ofList path' in
-            if path'' = path then term else HeapRef term.metadata path'' t)
+            let path'' = NonEmptyList.ofList path'
+            if path'' = path then term else HeapView term.metadata path'' t v)
             |> Merging.merge
-        | StackRef(key, path) ->
+        | StackRef(key, path, v) ->
             path |> substitutePath subst (fun path' ->
-            if path' = path then term else StackRef term.metadata key path')
+            if path' = path then term else StackView term.metadata key path' v)
             |> Merging.merge
-        | StaticRef(key, path) ->
+        | StaticRef(key, path, v) ->
             path |> substitutePath subst (fun path' ->
-            if path' = path then term else StaticRef term.metadata key path')
+            if path' = path then term else StaticView term.metadata key path' v)
             |> Merging.merge
         | Error e ->
             e |> substitute subst |> Merging.unguard |> Merging.guardedApply (fun e' ->
@@ -202,46 +153,44 @@
             |> Merging.merge
         | Union gvs ->
             let gvs' = gvs |> List.map (fun (g, v) ->
-                let ges, ggs = substitute subst g |> Merging.erroredUnguard in
+                let ges, ggs = substitute subst g |> Merging.erroredUnguard
                 (ggs, substitute subst v)::ges) |> List.concat
-            in
             if gvs' = gvs then term else Merging.merge gvs'
         | Struct(contents, typ) ->
-            let contents', errs = substituteHeap subst contents in
-            let guard = errs |> List.fold (fun d (g, _) -> d ||| g) False in
+            let contents', errs = substituteHeap subst contents
+            let guard = errs |> List.fold (fun d (g, _) -> d ||| g) False
             (!!guard, Struct term.metadata contents' typ)::errs |> Merging.merge
         | Array(dim, len, lower, inst, contents, lengths, typ) ->
-            let dimerrs, dim' = dim |> substitute subst |> Merging.erroredUnguard in
-            let lenerrs, len' = len |> substitute subst |> Merging.erroredUnguard in
-            let lower', lowererrs = substituteHeap subst lower in
-            let contents', contentserrs = substituteHeap subst contents in
-            let lengths', lengthserrs = substituteHeap subst lengths in
+            let dimerrs, dim' = dim |> substitute subst |> Merging.erroredUnguard
+            let lenerrs, len' = len |> substitute subst |> Merging.erroredUnguard
+            let lower', lowererrs = substituteHeap subst lower
+            let contents', contentserrs = substituteHeap subst contents
+            let lengths', lengthserrs = substituteHeap subst lengths
             let insterrs, inst' =
                 inst
                 |> List.map (fun (g, i) ->
-                    let ges, g' = g |> substitute subst |> Merging.erroredUnguard in
+                    let ges, g' = g |> substitute subst |> Merging.erroredUnguard
                     let ges, gis =
                         match i with
                         | DefaultInstantiator _ -> ges, [(g, i)]
                         | LazyInstantiator(term, typ) ->
-                            let ges', gts' = term |> substitute subst |> Merging.unguard |> List.partition (snd >> IsError) in
+                            let ges', gts' = term |> substitute subst |> Merging.unguard |> List.partition (snd >> IsError)
                             List.append ges ges', List.map (fun (g, t) -> (g' &&& g, LazyInstantiator(t, typ))) gts'
-                    in ges, Merging.genericSimplify gis)
+                    ges, Merging.genericSimplify gis)
                 |> List.unzip
-            in
-            let insterrs, inst' = List.concat insterrs, List.concat inst' in
-            let errs = List.concat [dimerrs; lenerrs; lowererrs; contentserrs; lengthserrs; insterrs] in
-            Array term.metadata dim' len' lower' inst' contents' lengths' typ
+            let insterrs, inst' = List.concat insterrs, List.concat inst'
+            let errs = List.concat [dimerrs; lenerrs; lowererrs; contentserrs; lengthserrs; insterrs]
+            Terms.Array term.metadata dim' len' lower' inst' contents' lengths' typ
         | _ -> subst term
 
     and internal substituteHeap subst heap =
-        Heap.mapFold (fun errs k (v, c, m) ->
-            let ges, v' = Merging.erroredUnguard v in
-            ((k, (substitute subst v', c, m)), List.append errs ges)) [] heap
+        Heap.mapFold (fun errs k cell ->
+            let ges, v' = Merging.erroredUnguard cell.value
+            ((k, {cell with value = substitute subst v'}), List.append errs ges)) [] heap
 
     and internal substituteMany subst ctor terms =
         terms |> Merging.guardedCartesianProduct (substitute subst >> Merging.unguard) ctor
 
     and internal substitutePath subst ctor path =
-        let addrs, ts = List.unzip path in
+        let addrs, ts = List.unzip path
         addrs |> Merging.guardedCartesianProduct (substitute subst >> Merging.unguard) (fun addrs -> List.zip addrs ts |> ctor)