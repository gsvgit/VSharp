--- conflicted
+++ resolved
@@ -39,15 +39,9 @@
                * TermType                                 // Type
     | Expression of Operation * Term list * TermType
     | Struct of SymbolicHeap * TermType
-<<<<<<< HEAD
-    | StackRef of StackKey * (Term * TermType) list
-    | HeapRef of (Term * TermType) NonEmptyList * RefTime
-    | StaticRef of string * (Term * TermType) list
-=======
     | StackRef of StackKey * (Term * TermType) list * TermType option           // last TermType is for pointers
-    | HeapRef of (Term * TermType) NonEmptyList * Timestamp * TermType option   // last TermType is for pointers
+    | HeapRef of (Term * TermType) NonEmptyList * RefTime * TermType option   // last TermType is for pointers
     | StaticRef of string * (Term * TermType) list * TermType option            // last TermType is for pointers
->>>>>>> 4140c31b
     | Union of (Term * Term) list
 
     member x.IndicesToString() =
@@ -139,28 +133,15 @@
                         | DefaultInstantiator _ -> ""
                         | LazyInstantiator(_, t) -> sprintf "%O: " t
                     | _ -> sprintf "%s: " printed
-                in sprintf "%s[|%s ... %s ... |]" printedOne (arrayContentsToString contents indent) (Heap.toString "%O%O" " x " (always "") toString (fst >> toString) dimensions)
-<<<<<<< HEAD
-            | StackRef(key, path) -> sprintf "(StackRef (%O, %O))" key (List.map fst path)
-            | HeapRef(((z, _), []), _) when z.term = Concrete([0], Types.pointerType) -> "null"
-            | HeapRef(((z, _), path), _) ->
-                let ks =
-                    match z.term with
-                    | Concrete(:? ConcreteHeapAddress as k, _) -> k |> List.map toString |> join "."
-                    | t -> toString t
-                in
-                path |> List.map (fst >> toStringWithIndent indent) |> cons ks |> join "." |> sprintf "(HeapRef %s)"
-            | StaticRef(key, path) -> sprintf "(StaticRef (%O, %O))" key (List.map fst path)
-=======
->>>>>>> 4140c31b
+                sprintf "%s[|%s ... %s ... |]" printedOne (arrayContentsToString contents indent) (Heap.toString "%O%O" " x " (always "") toString (fst >> toString) dimensions)
             | Union(guardedTerms) ->
                 let guardedToString (guard, term) =
                     let guardString = toStringWithParentIndent indent guard
                     let termString = toStringWithParentIndent indent term
                     sprintf "| %s ~> %s" guardString termString
                 let printed = guardedTerms |> Seq.map guardedToString |> Seq.sort |> join ("\n" + indent)
-                in sprintf "UNION[%s]" (formatIfNotEmpty indent printed)
-            | HeapRef(((z, _), []), _, _) when z.term = Concrete(0, Types.pointerType) -> "null"
+                sprintf "UNION[%s]" (formatIfNotEmpty indent printed)
+            | HeapRef(((z, _), []), _, _) when z.term = Concrete([0], Types.pointerType) -> "null"
             | StackRef(_, _, mbtyp)
             | HeapRef(_, _, mbtyp)
             | StaticRef(_, _, mbtyp) ->
@@ -172,9 +153,13 @@
                 match term with
                 | StackRef(key, path, _) -> printref "Stack" key path
                 | StaticRef(key, path, _) -> printref "Static" key path
-                | HeapRef(path, _, _) ->
-                    templateRef "Heap"
-                        (path |> NonEmptyList.toList |> List.map (fst >> toStringWithIndent indent) |> join ".")
+                | HeapRef(((z, _), path), _, _) ->
+                    let ks =
+                        match z.term with
+                        | Concrete(:? ConcreteHeapAddress as k, _) -> k |> List.map toString |> join "."
+                        | t -> toString t
+                    path |> List.map (fst >> toStringWithIndent indent) |> cons ks |> join "." |> templateRef "Heap"
+
                 | _ -> __unreachable__()
 
         and toStringWithIndent indent term = toStr -1 false indent term.term
@@ -253,30 +238,21 @@
     let public term (term : Term) = term.term
 
     let public Nop = { term = Nop; metadata = Metadata.empty }
-<<<<<<< HEAD
     let public Error metadata term = { term = Error term; metadata = metadata }
     let public Concrete metadata obj typ = { term = Concrete(obj, typ); metadata = metadata }
     let public Constant metadata name source typ = { term = Constant(name, source, typ); metadata = metadata }
     let public Array metadata dimension length lower constant contents lengths typ = { term = Array(dimension, length, lower, constant, contents, lengths, typ); metadata = metadata }
     let public Expression metadata op args typ = { term = Expression(op, args, typ); metadata = metadata }
     let public Struct metadata fields typ = { term = Struct(fields, typ); metadata = metadata }
-    let public StackRef metadata key path = { term = StackRef(key, path); metadata = metadata }
-    let public HeapRef metadata path time = { term = HeapRef(path, time); metadata = metadata }
-    let public StaticRef metadata key path = { term = StaticRef(key, path); metadata = metadata }
-=======
-    let public Error term metadata = { term = Error term; metadata = metadata }
-    let public Concrete obj typ metadata = { term = Concrete(obj, typ); metadata = metadata }
-    let public Constant name source typ metadata = { term = Constant(name, source, typ); metadata = metadata }
-    let public Array dimension length lower constant contents lengths typ metadata = { term = Array(dimension, length, lower, constant, contents, lengths, typ); metadata = metadata }
-    let public Expression op args typ metadata = { term = Expression(op, args, typ); metadata = metadata }
-    let public Struct fields typ metadata = { term = Struct(fields, typ); metadata = metadata }
-    let public StackPtr key path typ metadata = { term = StackRef(key, path, Some typ); metadata = metadata }
-    let public StackRef key path metadata = { term = StackRef(key, path, None); metadata = metadata }
-    let public HeapPtr path time typ metadata = { term = HeapRef(path, time, Some typ); metadata = metadata }
-    let public HeapRef path time metadata = { term = HeapRef(path, time, None); metadata = metadata }
-    let public StaticPtr key path typ metadata = { term = StaticRef(key, path, Some typ); metadata = metadata }
-    let public StaticRef key path metadata = { term = StaticRef(key, path, None); metadata = metadata }
->>>>>>> 4140c31b
+    let public StackView metadata key path view = { term = StackRef(key, path, view); metadata = metadata }
+    let public StackPtr metadata key path typ = { term = StackRef(key, path, Some typ); metadata = metadata }
+    let public StackRef metadata key path = { term = StackRef(key, path, None); metadata = metadata }
+    let public HeapView metadata path time view = { term = HeapRef(path, time, view); metadata = metadata }
+    let public HeapPtr metadata path time typ = { term = HeapRef(path, time, Some typ); metadata = metadata }
+    let public HeapRef metadata path time = { term = HeapRef(path, time, None); metadata = metadata }
+    let public StaticView metadata key path view = { term = StaticRef(key, path, view); metadata = metadata }
+    let public StaticPtr metadata key path typ = { term = StaticRef(key, path, Some typ); metadata = metadata }
+    let public StaticRef metadata key path = { term = StaticRef(key, path, None); metadata = metadata }
     let public Union metadata gvs = { term = Union gvs; metadata = metadata }
 
     let public ZeroAddress = TermNode.Concrete([0], Types.pointerType)
@@ -297,15 +273,15 @@
         | _ -> None
 
     let internal CastReferenceToPointer mtd targetType = term >> function
-        | StackRef(key, path, _) -> StackPtr key path targetType mtd
-        | StaticRef(key, path, _) -> StaticPtr key path targetType mtd
-        | HeapRef(path, time, _) -> HeapPtr path time targetType mtd
+        | StackRef(key, path, _) -> StackPtr mtd key path targetType
+        | StaticRef(key, path, _) -> StaticPtr mtd key path targetType
+        | HeapRef(path, time, _) -> HeapPtr mtd path time targetType
         | t -> internalfailf "Expected reference or pointer, got %O" t
 
     let internal GetReferenceFromPointer mtd = term >> function
-        | StackPtr(key, path, _) -> StackRef key path mtd
-        | StaticPtr(key, path, _) -> StaticRef key path mtd
-        | HeapPtr(path, time, _) -> HeapRef path time mtd
+        | StackPtr(key, path, _) -> StackRef mtd key path
+        | StaticPtr(key, path, _) -> StaticRef mtd key path
+        | HeapPtr(path, time, _) -> HeapRef mtd path time
         | t -> internalfailf "Expected pointer, got %O" t
 
     let public IsVoid = term >> function
@@ -374,12 +350,11 @@
         | Expression(_, args, _) -> args
         | term -> internalfailf "expression expected, %O recieved" term
 
-    let internal (|ReferenceTo|_|) = // doesn't match references with empty path!
-        let someTypeOfAddrs = List.tryLast >> Option.map snd
-        function
+    // Doesn't match stack and static references with empty path!
+    let internal (|ReferenceTo|_|) = function
         | StackRef(_, addrs, None)
-        | StaticRef(_, addrs, None) -> someTypeOfAddrs addrs
-        | HeapRef(addrs, _, None) -> addrs |> NonEmptyList.toList |> someTypeOfAddrs
+        | StaticRef(_, addrs, None) -> List.tryLast addrs |> Option.map snd
+        | HeapRef(addrs, _, None) -> addrs |> NonEmptyList.toList |> List.last |> snd |> Some
         | _ -> None
 
     let internal (|PointerTo|_|) = function
@@ -396,21 +371,10 @@
         | Constant(_, _, t) -> t
         | Expression(_, _, t) -> t
         | Struct(_, t) -> t
-<<<<<<< HEAD
-        | StackRef _ -> PointerType VSharp.Void // TODO: this is temporary hack, support normal typing
-        | StaticRef(qtn, path) ->
-            let t =
-                if path.IsEmpty then Type.GetType(qtn) |> FromGlobalSymbolicDotNetType
-                else path |> List.last |> snd
-            PointerType t
-        | HeapRef(addrs, _) ->
-            addrs |> NonEmptyList.toList |> List.last |> snd |> PointerType
-=======
         | PointerTo t -> Pointer t
         | ReferenceTo t -> Reference t
-        | StackRef(_, [], _)
-        | StaticRef(_, [], _) -> Reference VSharp.Void
->>>>>>> 4140c31b
+        | StackRef(_, [], _) -> Reference VSharp.Void // TODO: this is temporary hack, support normal typing
+        | StaticRef(qtn, [], _) -> Type.GetType(qtn) |> FromDotNetType |> Reference
         | Array(_, _, _, _, _, _, t) -> t
         | Union gvs ->
             let nonEmptyTypes = List.filter (fun t -> not (Types.IsBottom t || Types.IsVoid t)) (List.map (snd >> TypeOf) gvs)
@@ -424,6 +388,7 @@
                 if allSame then t
                 else
                     internalfailf "evaluating type of unexpected union %O!" term
+        | _ -> __unreachable__()
 
 
     let public SizeOf =                 TypeOf >> Types.SizeOf
@@ -442,26 +407,15 @@
         let actualType = if box value = null then t else value.GetType()
         try
             if actualType = t then
-<<<<<<< HEAD
-                Concrete metadata value (FromConcreteDotNetType t)
-=======
-                Concrete value (FromDotNetType t) metadata
->>>>>>> 4140c31b
+                Concrete metadata value (FromDotNetType t)
             elif typedefof<IConvertible>.IsAssignableFrom(actualType) then
                 let casted =
                     if t.IsPointer
                     then new IntPtr(Convert.ChangeType(value, typedefof<int64>) :?> int64) |> box
-<<<<<<< HEAD
-                    else Convert.ChangeType(value, t) in
-                Concrete metadata casted (FromConcreteDotNetType t)
+                    else Convert.ChangeType(value, t)
+                Concrete metadata casted (FromDotNetType t)
             elif t.IsAssignableFrom(actualType) then
-                Concrete metadata value (FromConcreteDotNetType t)
-=======
-                    else Convert.ChangeType(value, t)
-                Concrete casted (FromDotNetType t) metadata
-            elif t.IsAssignableFrom(actualType) then
-                Concrete value (FromDotNetType t) metadata
->>>>>>> 4140c31b
+                Concrete metadata value (FromDotNetType t)
             else raise(new InvalidCastException(sprintf "Cannot cast %s to %s!" t.FullName actualType.FullName))
         with
         | _ ->
@@ -481,14 +435,10 @@
         if predicate then MakeTrue metadata else MakeFalse metadata
 
     let public MakeNullRef typ metadata =
-<<<<<<< HEAD
         HeapRef metadata (((MakeZeroAddress metadata), typ), []) {time = Timestamp.zero}
-=======
-        HeapRef (((MakeZeroAddress metadata), typ), []) 0u metadata
 
     let public MakeNullPtr typ metadata =
-        HeapPtr (((MakeZeroAddress metadata), typ), []) 0u typ metadata
->>>>>>> 4140c31b
+        HeapPtr metadata (((MakeZeroAddress metadata), typ), []) {time = Timestamp.zero} typ
 
     let public MakeNumber n metadata =
         Concrete metadata n (Numeric(n.GetType()))
@@ -512,7 +462,7 @@
 
     let public MakeCast srcTyp dstTyp expr isChecked metadata =
         if srcTyp = dstTyp then expr
-        else Expression (Cast(srcTyp, dstTyp, isChecked)) [expr] dstTyp metadata
+        else Expression metadata (Cast(srcTyp, dstTyp, isChecked)) [expr] dstTyp
 
     let public MakeStringKey typeName =
         MakeConcreteString typeName Metadata.empty
@@ -608,15 +558,11 @@
         | Constant(name, source, t) when visited.Add(term) ->
             foldSeq folder visited source.SubTerms state
         | Array(dimension, len, lowerBounds, constant, contents, lengths, _) ->
-            let tryGetValue = function
-                | DefaultInstantiator _ -> None
-                | LazyInstantiator(t, _) -> Some t
-<<<<<<< HEAD
-            in
-            constant |> Seq.fold (fun s (_, i) ->
-            match i with
-            | DefaultInstantiator _ -> s
-            | LazyInstantiator(t, _) -> doFold folder visited s t) state
+            constant
+            |> Seq.fold (fun s (_, i) ->
+                match i with
+                | DefaultInstantiator _ -> s
+                | LazyInstantiator(t, _) -> doFold folder visited s t) state
             |> fun acc -> doFold folder visited state dimension
             |> fun acc -> doFold folder visited state len
             |> foldSeq folder visited (Heap.locations lowerBounds)
@@ -625,33 +571,15 @@
             |> foldSeq folder visited (Heap.values contents)
             |> foldSeq folder visited (Heap.locations lengths)
             |> foldSeq folder visited (Heap.values lengths)
-=======
-            constant |> Seq.choose (snd >> tryGetValue)
-            |> fun terms -> addConstantsMany mapper visited terms acc
-            |> fun acc -> addConstants mapper visited acc dimension
-            |> fun acc -> addConstants mapper visited acc len
-            |> addConstantsMany mapper visited (Heap.locations lowerBounds)
-            |> addConstantsMany mapper visited (Heap.values lowerBounds)
-            |> addConstantsMany mapper visited (Heap.locations contents)
-            |> addConstantsMany mapper visited (Heap.values contents)
-            |> addConstantsMany mapper visited (Heap.locations lengths)
-            |> addConstantsMany mapper visited (Heap.values lengths)
->>>>>>> 4140c31b
         | Expression(_, args, _) ->
             foldSeq folder visited args state
         | Struct(fields, _) ->
-<<<<<<< HEAD
             foldSeq folder visited (Heap.values fields) state
-        | HeapRef(path, _) ->
+        | HeapRef(path, _, _) ->
             foldSeq folder visited (NonEmptyList.toList path |> Seq.map fst) state
-        | StackRef(_, path)
-        | StaticRef(_, path) ->
+        | StackRef(_, path, _)
+        | StaticRef(_, path, _) ->
             foldSeq folder visited (path |> Seq.map fst) state
-=======
-            addConstantsMany mapper visited (Heap.values fields) acc
-        | HeapRef(path, _, _) ->
-            addConstantsMany mapper visited (NonEmptyList.toList path |> Seq.map fst) acc
->>>>>>> 4140c31b
         | GuardedValues(gs, vs) ->
             foldSeq folder  visited gs state |> foldSeq folder visited vs
         | Error e ->
@@ -659,7 +587,7 @@
         | _ -> state
 
     and doFold folder (visited : HashSet<Term>) state term =
-        let state = foldChildren folder visited state term in
+        let state = foldChildren folder visited state term
         folder state term
 
     and private foldSeq folder visited terms state =
@@ -672,5 +600,5 @@
         doFold (fun () -> action) (new HashSet<Term>()) () term
 
     let public filterMapConstants mapper terms =
-        let folder state term = mapper state term |> optCons state in
+        let folder state term = mapper state term |> optCons state
         fold folder [] terms