﻿<Project Sdk="Microsoft.NET.Sdk">

    <PropertyGroup>
        <TargetFramework>net7.0</TargetFramework>
        <GenerateDocumentationFile>true</GenerateDocumentationFile>
        <Configurations>Debug;Release;DebugTailRec</Configurations>
        <Platforms>AnyCPU</Platforms>
    </PropertyGroup>

    <PropertyGroup Condition=" '$(Configuration)' == 'DebugTailRec' ">
        <Tailcalls>true</Tailcalls>
        <DebugSymbols>true</DebugSymbols>
        <DefineConstants>TRACE;DEBUG</DefineConstants>
    </PropertyGroup>

    <ItemGroup>
      <Compile Include="Loader.fs" />
      <Compile Include="OpCodes.fs" />
      <Compile Include="ILRewriter.fs" />
      <Compile Include="MethodBody.fs" />
      <Compile Include="CFG.fs" />
      <Compile Include="DotVisualizer.fs" />
      <Compile Include="Serializer.fs" />
    </ItemGroup>

    <ItemGroup>
<<<<<<< HEAD
      <ProjectReference Include="..\VSharp.InternalCalls\VSharp.InternalCalls.fsproj" />
      <ProjectReference Include="..\VSharp.ML.GameServer\VSharp.ML.GameServer.fsproj" />
=======
>>>>>>> 70896165
      <ProjectReference Include="..\VSharp.SILI.Core\VSharp.SILI.Core.fsproj" />
      <ProjectReference Include="..\VSharp.Utils\VSharp.Utils.fsproj" />
    </ItemGroup>

    <ItemGroup>
<<<<<<< HEAD
      <PackageReference Update="FSharp.Core" Version="7.0.300" />
      <PackageReference Include="FSharpx.Collections" Version="3.1.0" />
=======
      <PackageReference Update="FSharp.Core" Version="7.0.*" />
>>>>>>> 70896165
    </ItemGroup>

</Project><|MERGE_RESOLUTION|>--- conflicted
+++ resolved
@@ -1,4 +1,4 @@
-﻿<Project Sdk="Microsoft.NET.Sdk">
+<Project Sdk="Microsoft.NET.Sdk">
 
     <PropertyGroup>
         <TargetFramework>net7.0</TargetFramework>
@@ -24,22 +24,14 @@
     </ItemGroup>
 
     <ItemGroup>
-<<<<<<< HEAD
-      <ProjectReference Include="..\VSharp.InternalCalls\VSharp.InternalCalls.fsproj" />
       <ProjectReference Include="..\VSharp.ML.GameServer\VSharp.ML.GameServer.fsproj" />
-=======
->>>>>>> 70896165
       <ProjectReference Include="..\VSharp.SILI.Core\VSharp.SILI.Core.fsproj" />
       <ProjectReference Include="..\VSharp.Utils\VSharp.Utils.fsproj" />
     </ItemGroup>
 
     <ItemGroup>
-<<<<<<< HEAD
-      <PackageReference Update="FSharp.Core" Version="7.0.300" />
       <PackageReference Include="FSharpx.Collections" Version="3.1.0" />
-=======
       <PackageReference Update="FSharp.Core" Version="7.0.*" />
->>>>>>> 70896165
     </ItemGroup>
 
 </Project>