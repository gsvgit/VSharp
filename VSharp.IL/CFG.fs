--- conflicted
+++ resolved
@@ -103,22 +103,10 @@
             siblings.Count > 1
 
     member this.FinalOffset
-<<<<<<< HEAD
         with get () = finalOffset 
         and set (v: offset) = finalOffset <- v
 
     member this.GetInstructions() =
-        method.ParsedInstructions
-        |> Array.filter (fun instr -> Offset.from (int instr.offset) >= this.StartOffset && Offset.from (int instr.offset) <= this.FinalOffset)
-            
-    member this.ToString () =
-        this.GetInstructions()
-        |> Array.map (fun instr -> ILRewriter.PrintILInstr None None (method :> Core.IMethod).MethodBase instr)    
-=======
-        with get () = finalOffset
-        and internal set (v : offset) = finalOffset <- v
-
-    member private this.GetInstructions() =
         let parsedInstructions = method.ParsedInstructions
         let mutable instr = parsedInstructions[this.StartOffset]
         assert(Offset.from (int instr.offset) = this.StartOffset)
@@ -136,7 +124,6 @@
         let methodBase = (method :> Core.IMethod).MethodBase
         this.GetInstructions() |> Seq.map (ILRewriter.PrintILInstr None None methodBase)
 
->>>>>>> 60773ce6
     member this.BlockSize with get() =
         this.GetInstructions() |> Seq.length
         
@@ -593,7 +580,6 @@
             
             let added = callTo.IncomingCallEdges.Add callFrom
             assert added
-<<<<<<< HEAD
         else ()
 
     let moveState (initialPosition: codeLocation) (stateWithNewPosition: IGraphTrackableState) =
@@ -612,7 +598,7 @@
             max
                 stateWithNewPosition.CodeLocation.ForceBasicBlock.VisitedInstructions
                 (uint ((stateWithNewPosition.CodeLocation.ForceBasicBlock.GetInstructions()
-                      |> Array.findIndex (fun instr -> Offset.from (int instr.offset) = stateWithNewPosition.CodeLocation.offset)) + 1))       
+                      |> Seq.findIndex (fun instr -> Offset.from (int instr.offset) = stateWithNewPosition.CodeLocation.offset)) + 1))       
         stateWithNewPosition.CodeLocation.ForceBasicBlock.IsVisited <-
             stateWithNewPosition.CodeLocation.ForceBasicBlock.IsVisited
             || stateWithNewPosition.CodeLocation.offset = stateWithNewPosition.CodeLocation.ForceBasicBlock.FinalOffset
@@ -627,35 +613,13 @@
                 max
                     newState.CodeLocation.ForceBasicBlock.VisitedInstructions
                     (uint ((newState.CodeLocation.ForceBasicBlock.GetInstructions()
-                          |> Array.findIndex (fun instr -> Offset.from (int instr.offset) = newState.CodeLocation.offset)) + 1))
+                          |> Seq.findIndex (fun instr -> Offset.from (int instr.offset) = newState.CodeLocation.offset)) + 1))
             newState.CodeLocation.ForceBasicBlock.IsVisited <-
                 newState.CodeLocation.ForceBasicBlock.IsVisited
                 || newState.CodeLocation.offset = newState.CodeLocation.ForceBasicBlock.FinalOffset
 
     let getShortestDistancesToGoals (states : array<codeLocation>) =
-        __notImplemented__()
-
-    let tryGetCfgInfo (method : Method) =
-        if method.HasBody then
-            // TODO: enabling this currently crushes V# as we asynchronously change Application.methods! Fix it
-            // TODO: fix it
-            let cfg = method.CFG
-            Some cfg
-        else None
-        
-=======
-
-    let moveState (initialPosition : codeLocation) (stateWithNewPosition : IGraphTrackableState) =
-        // Not implemented yet
-        ()
-
-    let addStates (parentState : Option<IGraphTrackableState>) (states : array<IGraphTrackableState>) =
-        // Not implemented yet 
-        ()
-
-    let getShortestDistancesToGoals (states : array<codeLocation>) =
         __notImplemented__()    
->>>>>>> 60773ce6
 
     member this.RegisterMethod (method: Method) =
         assert method.HasBody
@@ -673,10 +637,6 @@
         addStates (Some parentState) (Array.ofSeq forkedStates)
 
     member this.MoveState (fromLocation : codeLocation) (toLocation : IGraphTrackableState) =
-<<<<<<< HEAD
-        tryGetCfgInfo toLocation.CodeLocation.method |> ignore
-=======
->>>>>>> 60773ce6
         moveState fromLocation toLocation
 
     member x.AddGoal (location:codeLocation) =
