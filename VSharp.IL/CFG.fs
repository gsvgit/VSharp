--- conflicted
+++ resolved
@@ -213,13 +213,8 @@
                     currentBasicBlock.FinalOffset <- offset
                     dfs' currentBasicBlock offset
                 | ExceptionMechanism ->
-<<<<<<< HEAD
-                    currentBasicBlock.FinalOffset <- currentVertex
-                    ()
-=======
                     currentBasicBlock.FinalVertex <- currentVertex
                     addEdge currentBasicBlock.StartVertex currentVertex
->>>>>>> e30bebe1
                 | Return ->
                     sinks.Add currentBasicBlock
                     currentBasicBlock.FinalOffset <- currentVertex
@@ -324,7 +319,6 @@
     static member val internal CoverageZone : Method -> bool = fun _ -> true with get, set
 
     member x.InCoverageZone with get() = Method.CoverageZone x
-<<<<<<< HEAD
     
     interface ICallGraphNode with
         member this.OutgoingEdges with get () =
@@ -346,9 +340,6 @@
                 assert added
             edges |> Seq.cast<IReversedCallGraphNode>
 
-and [<CustomEquality; CustomComparison>] public codeLocation = {offset : offset; method : Method}
-=======
-
     member x.BasicBlocksCount with get() =
         if x.HasBody then x.CFG.SortedOffsets |> Seq.length |> uint else 0u
 
@@ -359,7 +350,6 @@
 
 [<CustomEquality; CustomComparison>]
 type public codeLocation = {offset : offset; method : Method}
->>>>>>> e30bebe1
     with
     member this.BasicBlock = this.method.CFG.ResolveBasicBlock this.offset
     override x.Equals y =
@@ -375,9 +365,6 @@
             | :? codeLocation as y -> (x.method :> IComparable).CompareTo(y.method)
             | _ -> -1
 
-<<<<<<< HEAD
-and IGraphTrackableState =
-=======
 module public CodeLocation =
     let isBasicBlockCoveredByTest (blockStart : codeLocation) =
         blockStart.method.BlocksCoveredByTests.Contains blockStart.offset
@@ -387,7 +374,6 @@
         method.HasBody && method.CFG.HasSiblings blockStart.offset
 
 type IGraphTrackableState =
->>>>>>> e30bebe1
     abstract member CodeLocation: codeLocation
     abstract member CallStack: list<Method>
 
