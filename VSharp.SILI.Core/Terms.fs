namespace VSharp.Core

open VSharp
open VSharp.CSharpUtils
open VSharp.TypeUtils
open EnumUtils
open System
open System.Collections.Generic

type IMethod =
    inherit IComparable
    abstract Name : string
    abstract FullName : string
    abstract ReturnType : Type
    abstract DeclaringType : Type
    abstract ReflectedType : Type
    abstract Parameters : Reflection.ParameterInfo[]
    abstract LocalVariables : IList<Reflection.LocalVariableInfo>
    abstract HasThis : bool
    abstract IsConstructor : bool
    abstract IsExternalMethod : bool
    abstract GenericArguments : Type[]
    abstract SubstituteTypeVariables : (Type -> Type) -> IMethod
    abstract MethodBase : System.Reflection.MethodBase

[<CustomEquality;CustomComparison>]
type stackKey =
    | ThisKey of IMethod
    | ParameterKey of Reflection.ParameterInfo
    | LocalVariableKey of Reflection.LocalVariableInfo * IMethod
    | TemporaryLocalVariableKey of Type * int
    override x.ToString() =
        match x with
        | ThisKey _ -> "this"
        | ParameterKey pi -> if String.IsNullOrEmpty pi.Name then "#" + toString pi.Position else pi.Name
        | LocalVariableKey (lvi,_) -> "__loc__" + lvi.LocalIndex.ToString()
        | TemporaryLocalVariableKey (typ, index) -> sprintf "__tmp__%s%d" (Reflection.getFullTypeName typ) index
    override x.GetHashCode() =
        let fullname =
            match x with
            | ThisKey m -> sprintf "%s##this" m.FullName
            | ParameterKey pi -> sprintf "%O##%O##%d" pi.Member pi pi.Position
            | LocalVariableKey (lvi, m) -> sprintf "%O##%s" m.FullName (lvi.ToString())
            | TemporaryLocalVariableKey (typ, index) -> sprintf "temporary##%s%d" (Reflection.getFullTypeName typ) index
        fullname.GetDeterministicHashCode()
    interface IComparable with
        override x.CompareTo(other: obj) =
            match other with
            | :? stackKey as other ->
                match x, other with
                | ThisKey _, ThisKey _
                | ParameterKey _, ParameterKey _
                | LocalVariableKey _, LocalVariableKey _
                | TemporaryLocalVariableKey _, TemporaryLocalVariableKey _ -> x.GetHashCode().CompareTo(other.GetHashCode())
                | ThisKey _, _ -> -1
                | _, ThisKey _ -> 1
                | LocalVariableKey _, _ -> -1
                | _, LocalVariableKey _ -> 1
                | TemporaryLocalVariableKey _, _ -> -1
                | _, TemporaryLocalVariableKey _ -> 1
            | _ -> -1
    override x.Equals(other) = (x :> IComparable).CompareTo(other) = 0
    member x.TypeOfLocation =
        match x with
        | ThisKey m -> m.DeclaringType
        | ParameterKey p -> p.ParameterType
        | LocalVariableKey(l, _) -> l.LocalType
        | TemporaryLocalVariableKey (typ, _) -> typ
    member x.Map typeSubst =
        match x with
        | ThisKey m -> ThisKey (m.SubstituteTypeVariables typeSubst)
        | ParameterKey p -> ParameterKey (Reflection.concretizeParameter p typeSubst)
        | LocalVariableKey(l, m) ->
            let m' = m.SubstituteTypeVariables typeSubst
            let l' = m.LocalVariables.[l.LocalIndex]
            LocalVariableKey(l', m')
        | TemporaryLocalVariableKey (typ, index) ->
            // TODO: index may become inconsistent here
            TemporaryLocalVariableKey((Reflection.concretizeType typeSubst typ), index)

type concreteHeapAddress = vectorTime
type arrayType = Type * int * bool // Element type * dimension * is vector

[<StructuralEquality;NoComparison>]
type operation =
    | Operator of OperationType
    | Application of StandardFunction
    | Cast of Type * Type
    | Combine
    member x.priority =
        match x with
        | Operator op -> Operations.operationPriority op
        | Application _ -> Operations.maxPriority
        | Cast _ -> Operations.maxPriority - 1
        | Combine -> Operations.maxPriority

// TODO: get rid of Nop!
[<StructuralEquality;NoComparison>]
type termNode =
    | Nop
    | Concrete of obj * Type
    | Constant of string transparent * ISymbolicConstantSource * Type
    | Expression of operation * term list * Type
    | Struct of pdict<fieldId, term> * Type
    | HeapRef of heapAddress * Type
    | Ref of address
    // NOTE: use ptr only in case of reinterpretation: changed sight type or address arithmetic, otherwise use ref instead
    | Ptr of pointerBase * Type * term // base address * sight type * offset (in bytes)
    | Slice of term * list<term * term * term> // what term to slice * list of slices (start byte * end byte * position inside combine)
    | Union of (term * term) list

    override x.ToString() =
        let getTerm (term : term) = term.term

        let checkExpression priority parentPriority =
            if priority < parentPriority then sprintf "(%s)" else id

        let formatIfNotEmpty format value =
            match value with
            | _ when String.IsNullOrEmpty value -> value
            | _ -> format value

        let formatWithIndent indent = sprintf "\n%s%s" indent

        let extendIndent = (+) "\t"

        let rec toStr parentPriority indent term k =
            match term with
            | Nop -> k "<VOID>"
            | Constant(name, _, _) -> k name.v
            | Concrete(_, (ClassType(t, _) as typ)) when isSubtypeOrEqual t typedefof<Delegate> ->
                sprintf "<Lambda Expression %O>" typ |> k
            | Concrete(obj, AddressType) when (obj :?> int32 list) = [0] -> k "null"
            | Concrete(c, Char) when c :?> char = '\000' -> k "'\\000'"
            | Concrete(c, Char) -> sprintf "'%O'" c |> k
            | Concrete(:? concreteHeapAddress as addr, AddressType) -> VectorTime.print addr |> k
            | Concrete(value, _) -> value.ToString() |> k
            | Expression(operation, operands, _) ->
                match operation with
                | Operator operator when Operations.operationArity operator = 1 ->
                    assert (List.length operands = 1)
                    let operand = List.head operands
                    let opStr = Operations.operationToString operator |> checkExpression operation.priority parentPriority
                    toStr operation.priority indent operand.term (fun printedOperand ->
                    sprintf (Printf.StringFormat<string->string>(opStr)) printedOperand |> k)
                | Operator operator ->
                    assert (List.length operands >= 2)
                    Cps.List.mapk (fun x k -> toStr operation.priority indent (getTerm x) k) operands (fun printedOperands ->
                    let sortedOperands = if Operations.isCommutative operator then List.sort printedOperands else printedOperands
                    sortedOperands
                        |> String.concat (Operations.operationToString operator)
                        |> checkExpression operation.priority parentPriority
                        |> k)
                | Cast(_, dest) ->
                    assert (List.length operands = 1)
                    toStr operation.priority indent (List.head operands).term (fun term ->
                    sprintf "(%O %s)" dest term
                        |> checkExpression operation.priority parentPriority
                        |> k)
                | Application f ->
                    Cps.List.mapk (getTerm >> toStr -1 indent) operands (fun results ->
                    results |> join ", " |> sprintf "%O(%s)" f |> k)
                | Combine ->
                    Cps.List.mapk (getTerm >> toStr -1 indent) operands (fun results ->
                    results |> join ", " |> sprintf "Combine(%s)" |> k)
            | Struct(fields, t) ->
                fieldsToString indent fields |> sprintf "%O STRUCT [%s]" t |> k
            | Union(guardedTerms) ->
                let guardedToString (guard, term) k =
                    toStringWithParentIndent indent guard (fun guardString ->
                    toStringWithParentIndent indent term (fun termString ->
                    sprintf "| %s ~> %s" guardString termString |> k))
                Cps.Seq.mapk guardedToString guardedTerms (fun guards ->
                let printed = guards |> Seq.sort |> join ("\n" + indent)
                formatIfNotEmpty (formatWithIndent indent) printed |> sprintf "UNION[%s]" |> k)
            | HeapRef({term = Concrete(obj, AddressType)}, _) when (obj :?> int32 list) = [0] -> k "NullRef"
            | HeapRef(address, baseType) -> sprintf "(HeapRef %O to %O)" address baseType |> k
            | Ref address -> sprintf "(%sRef %O)" (address.Zone()) address |> k
            | Ptr(address, typ, shift) ->
                let offset = ", offset = " + shift.ToString()
                sprintf "(%sPtr %O as %O%s)" (address.Zone()) address typ offset |> k
            | Slice(term, slices) ->
                let slices = List.map (fun (s, e, _) -> $"[{s} .. {e}]") slices |> join ", "
                $"Slice({term}, {slices})" |> k

        and fieldsToString indent fields =
            let stringResult = PersistentDict.toString "| %O ~> %O" ("\n" + indent) toString toString toString fields
            formatIfNotEmpty (formatWithIndent indent) stringResult

        and toStringWithIndent indent term k = toStr -1 indent term.term k

        and toStringWithParentIndent parentIndent term k = toStringWithIndent (extendIndent parentIndent) term k

        toStr -1 "\t" x id

and heapAddress = term // only Concrete(:? concreteHeapAddress) or Constant of type AddressType!

and pointerBase =
    | StackLocation of stackKey
    | HeapLocation of heapAddress * Type // Null or virtual address * sight type of address
    | StaticLocation of Type
    member x.Zone() =
        match x with
        | StackLocation _ -> "Stack"
        | HeapLocation _ -> "Heap"
        | StaticLocation _ -> "Statics"

and address =
    | PrimitiveStackLocation of stackKey
    | StructField of address * fieldId
    | StackBufferIndex of stackKey * term
    | BoxedLocation of term * Type // TODO: delete type from boxed location?
    | ClassField of heapAddress * fieldId
    | ArrayIndex of heapAddress * term list * arrayType
    | ArrayLowerBound of heapAddress * term * arrayType
    | ArrayLength of heapAddress * term * arrayType
    | StaticField of Type * fieldId
    override x.ToString() =
        match x with
        | PrimitiveStackLocation key -> toString key
        | ClassField(addr, field) -> sprintf "%O.%O" addr field
        | ArrayIndex(addr, idcs, _) -> sprintf "%O[%s]" addr (List.map toString idcs |> join ", ")
        | StaticField(typ, field) -> sprintf "%O.%O" typ field
        | StructField(addr, field) -> sprintf "%O.%O" addr field
        | ArrayLength(addr, dim, _) -> sprintf "Length(%O, %O)" addr dim
        | BoxedLocation(addr, typ) -> $"{typ}^{addr}"
        | StackBufferIndex(key, idx) -> sprintf "%O[%O]" key idx
        | ArrayLowerBound(addr, dim, _) -> sprintf "LowerBound(%O, %O)" addr dim
    member x.Zone() =
        match x with
        | PrimitiveStackLocation _
        | StackBufferIndex _ -> "Stack"
        | ClassField _
        | ArrayIndex _
        | ArrayLength _
        | BoxedLocation _
        | ArrayLowerBound  _ -> "Heap"
        | StaticField _ -> "Statics"
        | StructField(addr, _) -> addr.Zone()

and
    [<CustomEquality;NoComparison>]
    term =
        {term : termNode; hc : int}
        override x.ToString() = x.term.ToString()
        override x.GetHashCode() = x.hc
        override x.Equals(o : obj) =
            match o with
            | :? term as other -> LanguagePrimitives.PhysicalEquality x.term other.term
            | _ -> false

and
    ISymbolicConstantSource =
        abstract SubTerms : term seq
        abstract Time : vectorTime
        abstract TypeOfLocation : Type

type INonComposableSymbolicConstantSource =
    inherit ISymbolicConstantSource

module HashMap =
    let hashMap = weakdict<termNode, term>()
    let addTerm node =
        let result = ref { term = node; hc = 0 }
        if hashMap.TryGetValue(node, result)
            then result.Value
            else
                let hc = hash node
                let term = { term = node; hc = hc }
                hashMap.Add(node, term)
                term
    let clear() = hashMap.Clear()

[<AutoOpen>]
module internal Terms =

    let term (term : term) = term.term

// --------------------------------------- Primitives ---------------------------------------

<<<<<<< HEAD
    let Nop () = HashMap.addTerm Nop
=======
    let Nop() = HashMap.addTerm Nop
>>>>>>> d5bf8be4
    let Concrete obj typ = HashMap.addTerm (Concrete(obj, typ))
    let Constant name source typ = HashMap.addTerm (Constant({v=name}, source, typ))
    let Expression op args typ = HashMap.addTerm (Expression(op, args, typ))
    let Struct fields typ = HashMap.addTerm (Struct(fields, typ))
    let HeapRef address baseType =
        HashMap.addTerm (HeapRef(address, baseType))
    let Ref address =
        match address with
        | ArrayIndex(_, indices, (_, dim, _)) -> assert(List.length indices = dim)
        | _ -> ()
        HashMap.addTerm (Ref address)
    let Ptr baseAddress typ offset = HashMap.addTerm (Ptr(baseAddress, typ, offset))
    let Slice term slices = HashMap.addTerm (Slice(term, slices))
    let ConcreteHeapAddress addr = Concrete addr addressType
    let Union gvs =
        if List.length gvs < 2 then internalfail "Empty and one-element unions are forbidden!"
        HashMap.addTerm (Union gvs)

    let isVoid = term >> function
        | Nop -> true
        | _ -> false

    let isConcrete = term >> function
        | Concrete _ -> true
        | _ -> false

    let isUnion = term >> function
        | Union _ -> true
        | _ -> false

    let isTrue = term >> function
        | Concrete(b, Bool) when (b :?> bool) -> true
        | _ -> false

    let isFalse = term >> function
        | Concrete(b, Bool) when not (b :?> bool) -> true
        | _ -> false

    let operationOf = term >> function
        | Expression(op, _, _) -> op
        | term -> internalfailf "expression expected, %O received" term

    let argumentsOf = term >> function
        | Expression(_, args, _) -> args
        | term -> internalfailf "expression expected, %O received" term

    let fieldsOf = term >> function
        | Struct(fields, _) -> fields
        | term -> internalfailf "struct or class expected, %O received" term

    let private typeOfUnion getType gvs =
        let types = List.map (snd >> getType) gvs
        match types with
        | [] -> __unreachable__()
        | t::ts ->
            let allSame =
                List.forall ((=) t) ts
            if allSame then t
            else internalfailf "evaluating type of unexpected union %O!" gvs

    let commonTypeOf getType term =
        match term.term with
        | Nop -> typeof<System.Void>
        | Union gvs -> typeOfUnion getType gvs
        | _ -> getType term

    let typeOfAddress = function
        | ClassField(_, field)
        | StructField(_, field)
        | StaticField(_, field) -> field.typ
        | ArrayIndex(_, _, (elementType, _, _)) -> elementType
        | BoxedLocation(_, typ) -> typ
        | ArrayLength _
        | ArrayLowerBound  _ -> lengthType
        | StackBufferIndex _ -> typeof<int8>
        | PrimitiveStackLocation loc -> loc.TypeOfLocation

    let typeOfRef =
        let getTypeOfRef = term >> function
            | HeapRef(_, t) -> t
            | Ref address -> typeOfAddress address
            | Ptr(_, sightType, _) -> sightType
            | term -> internalfailf "expected reference, but got %O" term
        commonTypeOf getTypeOfRef

    let sightTypeOfPtr =
        let getTypeOfPtr = term >> function
            | Ptr(_, typ, _) -> typ
            | term -> internalfailf "expected pointer, but got %O" term
        commonTypeOf getTypeOfPtr

    let baseTypeOfPtr = typeOfRef

    let typeOf =
        let getType term =
            match term.term with
            | Concrete(_, t)
            | Constant(_, _, t)
            | Expression(_, _, t)
            | HeapRef(_, t)
            | Struct(_, t) -> t
            | Ref _ -> (typeOfRef term).MakeByRefType()
            | Ptr _ -> (sightTypeOfPtr term).MakePointerType()
            | _ -> internalfailf "getting type of unexpected term %O" term
        commonTypeOf getType

    let symbolicTypeToArrayType = function
        | ArrayType(elementType, dim) ->
            match dim with
            | Vector -> (elementType, 1, true)
            | ConcreteDimension d -> (elementType, d, false)
            | SymbolicDimension -> __insufficientInformation__ "Cannot process array of unknown dimension!"
        | typ -> internalfailf "symbolicTypeToArrayType: expected array type, but got %O" typ

    let arrayTypeToSymbolicType (elemType : Type, dim, isVector) =
        if isVector then elemType.MakeArrayType()
        else elemType.MakeArrayType(dim)

    let sizeOf = typeOf >> internalSizeOf

    let bitSizeOf term resultingType = bitSizeOfType (typeOf term) resultingType

    let isBool t = typeOf t = typeof<bool>
    let isNumeric t = typeOf t |> isNumeric

    let rec isStruct term =
        match term.term with
        | Struct _ -> true
        | Union gvs -> List.forall (snd >> isStruct) gvs
        | _ -> false

    let rec isReference term =
        match term.term with
        | HeapRef _
        | Ref _ -> true
        | Union gvs -> List.forall (snd >> isReference) gvs
        | _ -> false

    let rec isPtr term =
        match term.term with
        | Ptr _ -> true
        | Union gvs -> List.forall (snd >> isPtr) gvs
        | _ -> false

    let rec isRefOrPtr term =
        match term.term with
        | HeapRef _
        | Ref _
        | Ptr _ -> true
        | Union gvs -> List.forall (snd >> isRefOrPtr) gvs
        | _ -> false

<<<<<<< HEAD
    let zeroAddress () =
=======
    let zeroAddress() =
>>>>>>> d5bf8be4
        Concrete VectorTime.zero addressType

    let makeNumber n =
        Concrete n (n.GetType())

    let makeNullPtr typ =
        Ptr (HeapLocation(zeroAddress(), typ)) typ (makeNumber 0)

    // Only for concretes: there will never be null type
    let canCastConcrete (concrete : obj) targetType =
        let actualType = getTypeOfConcrete concrete
        actualType = targetType || targetType.IsAssignableFrom(actualType)

    let castConcrete (concrete : obj) (t : Type) =
        let actualType = getTypeOfConcrete concrete
        let functionIsCastedToMethodPointer () =
            typedefof<System.Reflection.MethodBase>.IsAssignableFrom(actualType) && typedefof<IntPtr>.IsAssignableFrom(t)
        if actualType = t then
            Concrete concrete t
        elif actualType = typeof<int> && t = typeof<IntPtr> then
            Concrete (IntPtr(concrete :?> int)) t
        elif actualType = typeof<uint> && t = typeof<UIntPtr> then
            Concrete (UIntPtr(concrete :?> uint)) t
        elif t.IsEnum && TypeUtils.isNumeric actualType then
            let underlyingType = getEnumUnderlyingTypeChecked t
            let underlyingValue = convert concrete underlyingType
            let enumValue = convert underlyingValue t
            Concrete enumValue t
        elif actualType.IsEnum && TypeUtils.isNumeric t then
            try
                Concrete (Convert.ChangeType(concrete, t)) t
            with :? OverflowException ->
                Concrete concrete t
        elif canConvert actualType t then
            Concrete (convert concrete t) t
        elif t.IsAssignableFrom(actualType) then
            Concrete concrete t
        elif functionIsCastedToMethodPointer() then
            Concrete concrete actualType
        else
            let tName = Reflection.getFullTypeName t
            let actualTypeName = Reflection.getFullTypeName actualType
            raise (InvalidCastException $"Cannot cast {actualTypeName} to {tName}!")

<<<<<<< HEAD
    let True () =
        Concrete (box true) typeof<bool>

    let False () =
=======
    let True() =
        Concrete (box true) typeof<bool>

    let False() =
>>>>>>> d5bf8be4
        Concrete (box false) typeof<bool>

    let makeBool predicate =
        if predicate then True() else False()

    let makeIndex (i : int) =
        Concrete i indexType

    let nullRef t =
        HeapRef (zeroAddress()) t

    let makeBinary operation x y t =
        assert(Operations.isBinary operation)
        Expression (Operator operation) [x; y] t

    let makeNAry operation x t =
        match x with
        | [] -> raise(ArgumentException("List of args should be not empty"))
        | [x] -> x
        | _ -> Expression (Operator operation) x t

    let makeUnary operation x t =
        assert(Operations.isUnary operation)
        Expression (Operator operation) [x] t

    let (|CastExpr|_|) = term >> function
        | Expression(Cast(srcType, dstType), [x], t) ->
            assert(dstType = t)
            Some(CastExpr(x, srcType, dstType))
        | _ -> None

    let (|Combined|_|) = function
        | Expression(Combine, args, t) -> Some(Combined(args, t))
        | _ -> None

    let rec private makeCast term fromType toType =
        match term, toType with
        | _ when fromType = toType -> term
        | CastExpr(x, xType, Numeric t), Numeric toType when not <| isLessForNumericTypes t toType ->
            makeCast x xType toType
        | CastExpr(x, Numeric xType, Numeric t), Numeric toType
            when not <| isLessForNumericTypes t xType && not <| isLessForNumericTypes toType t ->
            makeCast x xType toType
        | _ -> Expression (Cast(fromType, toType)) [term] toType

    let rec primitiveCast term targetType =
        match term.term, targetType with
        | _ when typeOf term = targetType -> term
        | _, Pointer t
        | _, ByRef t ->
            makeDetachedPtr term t
        | Concrete(value, _), _ -> castConcrete value targetType
        | Combined(slices, t), _ when isIntegral t && isIntegral targetType && internalSizeOf t = internalSizeOf targetType ->
            // TODO: simplify for narrow cast
            combine slices targetType
        // TODO: make cast to Bool like function Transform2BooleanTerm
        | Constant(_, _, t), _
        | Expression(_, _, t), _ -> makeCast term t targetType
        | Union gvs, _ -> gvs |> List.map (fun (g, v) -> (g, primitiveCast v targetType)) |> Union
        | _ -> __unreachable__()

    // Detached pointer is pointer, which is not fixed to any object
    // It contains only offset
    and makeDetachedPtr value t =
        match value.term with
        | _ when isRefOrPtr value -> value
        | _ ->
            let offset = primitiveCast value typeof<int>
            Ptr (HeapLocation(zeroAddress(), typeof<Void>)) t offset

<<<<<<< HEAD
    let (|DetachedPtr|_|) = function
=======
    and (|DetachedPtr|_|) = function
>>>>>>> d5bf8be4
        | Ptr(HeapLocation(address, _), _, offset) when address = zeroAddress() ->
            Some(DetachedPtr offset)
        | _ -> None

    // This function is used only for creating IntPtr structure
    and makeIntPtr value =
        match value.term with
        | DetachedPtr offset -> primitiveCast offset typeof<IntPtr>
        | _ when isRefOrPtr value -> value
        | _ -> primitiveCast value typeof<IntPtr>

    // This function is used only for creating UIntPtr structure
    and makeUIntPtr value =
        match value.term with
        | DetachedPtr offset -> primitiveCast offset typeof<UIntPtr>
        | _ when isRefOrPtr value -> value
        | _ -> primitiveCast value typeof<UIntPtr>

    // Transforms IntPtr or UIntPtr to detached pointer
    and nativeToPointer ptr =
        match ptr.term with
        | _ when isRefOrPtr ptr -> ptr
        | Concrete _
        | Constant _
        | Expression _ ->
            makeDetachedPtr ptr typeof<Void>
        | Union gvs -> gvs |> List.map (fun (g, v) -> (g, nativeToPointer v)) |> Union
        | _ -> internalfail $"nativeToPointer: unexpected pointer {ptr}"

    and negate term =
        assert(isBool term)
        makeUnary OperationType.LogicalNot term typeof<bool>

    and (|True|_|) term = if isTrue term then Some True else None
    and (|False|_|) term = if isFalse term then Some False else None

    and (|ConcreteT|_|) = term >> function
        | Concrete(name, typ) -> Some(ConcreteT(name, typ))
        | _ -> None

    and (|UnionT|_|) = term >> function
        | Union gvs -> Some(UnionT gvs)
        | _ -> None

    and (|GuardedValues|_|) = function // TODO: this could be ineffective (because of unzip)
        | Union gvs -> Some(GuardedValues(List.unzip gvs))
        | _ -> None

    and (|UnaryMinus|_|) = function
        | Expression(Operator OperationType.UnaryMinus, [x], t) -> Some(UnaryMinus(x, t))
        | _ -> None

    and (|UnaryMinusT|_|) = term >> (|UnaryMinus|_|)

    and (|Add|_|) = term >> function
        | Expression(Operator OperationType.Add, [x;y], t) -> Some(Add(x, y, t))
        | _ -> None

    and (|Sub|_|) = term >> function
        | Expression(Operator OperationType.Subtract, [x;y], t) -> Some(Sub(x, y, t))
        | _ -> None

    and (|Mul|_|) = term >> function
        | Expression(Operator OperationType.Multiply, [x;y], t) -> Some(Mul(x, y, t))
        | _ -> None

    and (|Div|_|) = term >> function
        | Expression(Operator OperationType.Divide, [x;y], t) -> Some(Div(x, y, t, true))
        | Expression(Operator OperationType.Divide_Un, [x;y], t) -> Some(Div(x, y, t, false))
        | _ -> None

    and (|Rem|_|) = term >> function
        | Expression(Operator OperationType.Remainder, [x;y], t)
        | Expression(Operator OperationType.Remainder_Un, [x;y], t) -> Some(Rem(x, y, t))
        | _ -> None

    and (|Negation|_|) = function
        | Expression(Operator OperationType.LogicalNot, [x], _) -> Some(Negation x)
        | _ -> None

    and (|NegationT|_|) = term >> (|Negation|_|)

    and (|Conjunction|_|) = function
        | Expression(Operator OperationType.LogicalAnd, xs, _) -> Some(Conjunction xs)
        | _ -> None

    and (|Disjunction|_|) = function
        | Expression(Operator OperationType.LogicalOr, xs, _) -> Some(Disjunction xs)
        | _ -> None

    and (|Xor|_|) = term >> function
        | Expression(Operator OperationType.LogicalXor, [x;y], _) -> Some(Xor(x, y))
        | _ -> None

    and (|ShiftLeft|_|) = term >> function
        | Expression(Operator OperationType.ShiftLeft, [x;y], t) -> Some(ShiftLeft(x, y, t))
        | _ -> None

    and (|ShiftRight|_|) = term >> function
        | Expression(Operator OperationType.ShiftRight, [x;y], t) -> Some(ShiftRight(x, y, t, true))
        | Expression(Operator OperationType.ShiftRight_Un, [x;y], t) -> Some(ShiftRight(x, y, t, false))
        | _ -> None

    and (|ShiftRightThroughCast|_|) = function
        | CastExpr(ShiftRight(a, b, Numeric t, _), _, (Numeric castType as t')) when not <| isLessForNumericTypes castType t ->
            Some(ShiftRightThroughCast(primitiveCast a t', b, t'))
        | _ -> None

    and (|CombinedTerm|_|) = term >> (|Combined|_|)

    and (|ConcreteHeapAddress|_|) = function
        | Concrete(:? concreteHeapAddress as a, AddressType) -> ConcreteHeapAddress a |> Some
        | _ -> None

    and getConcreteHeapAddress = term >> function
        | ConcreteHeapAddress(addr) -> addr
        | _ -> __unreachable__()

    and tryPtrToArrayInfo (typeOfBase : Type) sightType offset =
        match offset.term with
        | Concrete(:? int as offset, _) ->
            let checkType() =
                typeOfBase.IsSZArray && typeOfBase.GetElementType() = sightType
                || typeOfBase = typeof<string> && sightType = typeof<char>
            let mutable elemSize = 0
            let checkOffset() =
                elemSize <- internalSizeOf sightType
                (offset % elemSize) = 0
            if not typeOfBase.ContainsGenericParameters && checkType() && checkOffset() then
                let arrayType = (sightType, 1, true)
                let index = int (offset / elemSize)
                Some ([makeNumber index], arrayType)
            else None
        | _ -> None

    and tryIntListFromTermList (termList : term list) =
        let addElement term concreteList k =
            match term.term with
            | Concrete(:? int16 as i, _) -> int i :: concreteList |> k
            | Concrete(:? uint16 as i, _) -> int i :: concreteList |> k
            | Concrete(:? char as i, _) -> int i :: concreteList |> k
            | Concrete(:? int as i, _) -> i :: concreteList |> k
            | Concrete(:? uint as i, _) -> int i :: concreteList |> k
            | Concrete(:? int64 as i, _) -> int i :: concreteList |> k
            | Concrete(:? uint64 as i, _) -> int i :: concreteList |> k
            | _ -> None
        Cps.List.foldrk addElement List.empty termList Some

    and isConcreteHeapAddress term =
        match term.term with
        | ConcreteHeapAddress _ -> true
        | _ -> false

    and private concreteToBytes (obj : obj) =
        match obj with
        | _ when obj = null -> internalSizeOf typeof<obj> |> Array.zeroCreate
        | :? byte as o -> Array.singleton o
        | :? sbyte as o -> Array.singleton (byte o)
        | :? int16 as o -> BitConverter.GetBytes o
        | :? uint16 as o -> BitConverter.GetBytes o
        | :? int as o -> BitConverter.GetBytes o
        | :? uint32 as o -> BitConverter.GetBytes o
        | :? int64 as o -> BitConverter.GetBytes o
        | :? uint64 as o -> BitConverter.GetBytes o
        | :? float32 as o -> BitConverter.GetBytes o
        | :? double as o -> BitConverter.GetBytes o
        | :? bool as o -> BitConverter.GetBytes o
        | :? char as o -> BitConverter.GetBytes o
        | _ when obj.GetType().IsEnum ->
            let i = Convert.ChangeType(obj, getEnumUnderlyingTypeChecked (obj.GetType()))
            concreteToBytes i
        | :? ValueType as o ->
            let t = o.GetType()
            assert(Reflection.fieldsOf false t |> Array.forall (fun (_, f) -> f.FieldType.IsValueType))
            let size = internalSizeOf t
            let array : byte array = Array.zeroCreate size
            let mutable ptr = IntPtr.Zero
            try
                ptr <- System.Runtime.InteropServices.Marshal.AllocHGlobal(size)
                System.Runtime.InteropServices.Marshal.StructureToPtr(o, ptr, true)
                System.Runtime.InteropServices.Marshal.Copy(ptr, array, 0, size)
            finally
                System.Runtime.InteropServices.Marshal.FreeHGlobal(ptr)
            array
        | _ -> internalfailf "getting bytes from concrete: unexpected obj %O" obj

    and private bytesToObj (bytes : byte[]) t =
        let span = ReadOnlySpan<byte>(bytes)
        match t with
        | _ when t = typeof<byte> -> Array.head bytes :> obj
        | _ when t = typeof<sbyte> -> sbyte (Array.head bytes) :> obj
        | _ when t = typeof<int16> -> BitConverter.ToInt16 span :> obj
        | _ when t = typeof<uint16> -> BitConverter.ToUInt16 span :> obj
        | _ when t = typeof<int> -> BitConverter.ToInt32 span :> obj
        | _ when t = typeof<uint32> -> BitConverter.ToUInt32 span :> obj
        | _ when t = typeof<int64> -> BitConverter.ToInt64 span :> obj
        | _ when t = typeof<uint64> -> BitConverter.ToUInt64 span :> obj
        | _ when t = typeof<float32> -> BitConverter.ToSingle span :> obj
        | _ when t = typeof<double> -> BitConverter.ToDouble span :> obj
        | _ when t = typeof<bool> -> BitConverter.ToBoolean span :> obj
        | _ when t = typeof<char> -> BitConverter.ToChar span :> obj
        | _ when t.IsEnum ->
            let i = getEnumUnderlyingTypeChecked t |> bytesToObj bytes
            Enum.ToObject(t, i)
        | StructType _ ->
            assert(Reflection.fieldsOf false t |> Array.forall (fun (_, f) -> f.FieldType.IsValueType))
            let size = internalSizeOf t
            let mutable ptr = IntPtr.Zero
            try
                ptr <- System.Runtime.InteropServices.Marshal.AllocHGlobal(size)
                System.Runtime.InteropServices.Marshal.Copy(bytes, 0, ptr, size)
                System.Runtime.InteropServices.Marshal.PtrToStructure(ptr, t)
            finally
                System.Runtime.InteropServices.Marshal.FreeHGlobal(ptr)
        | _ -> internalfailf $"Creating object from bytes: unexpected object type {t}"

    and reinterpretConcretes (sliceTerms : term list) t =
        let bytes : byte array = internalSizeOf t |> Array.zeroCreate
        let combineLength = Array.length bytes
        let mutable solidPartBytes = Array.empty
        let mutable solidPartSize = 0
        for slice in sliceTerms do
            match slice.term with
            | Slice(term, [{term = Concrete(s, _)}, {term = Concrete(e, _)}, {term = Concrete(pos, _)}]) ->
                let o = slicingTerm term
                let sliceBytes = concreteToBytes o
                let sliceLength = Array.length sliceBytes
                let s = convert s typeof<int> :?> int
                assert(s >= 0 && s < sliceLength)
                let e = convert e typeof<int> :?> int
                assert(e > 0 && e <= sliceLength)
                let pos = convert pos typeof<int> :?> int
                assert(pos >= 0 && pos < combineLength)
                let count = e - s
                assert(count > 0)
                Array.blit sliceBytes s bytes pos count
            | Concrete(o, _) ->
                let sliceBytes = concreteToBytes o
                let sliceSize = Array.length sliceBytes
                if not (solidPartBytes = sliceBytes) then
                    let intersectingEnd = (min sliceSize solidPartSize) - 1
                    assert(Array.isEmpty solidPartBytes || sliceBytes[0..intersectingEnd] = solidPartBytes[0..intersectingEnd])
                    assert(sliceSize <= combineLength)
                    Array.blit sliceBytes 0 bytes 0 sliceSize
                    solidPartBytes <- sliceBytes
                    solidPartSize <- sliceSize
            | _ -> internalfailf $"Expected concrete slice, but got {slice}"
        bytesToObj bytes t

    and private slicingTerm term =
        match term with
        | {term = Concrete(o, _)} -> o
        | CombinedTerm(slices, t) -> reinterpretConcretes slices t
        | _ -> internalfail $"Getting slicing term: unexpected term {term}"

    and private allSlicesAreConcrete slices =
        let rec sliceIsConcrete t =
            match t.term with
            | Slice({term = Concrete _}, [({term = Concrete _}, {term = Concrete _}, {term = Concrete _})])
            | Concrete _ -> true
            | Combined(slices, _) -> allSlicesAreConcrete slices
            | _ -> false
        List.forall sliceIsConcrete slices

    and private isEmptySlice term =
        match term.term with
        | Slice(_, cuts) -> List.isEmpty cuts
        | _ -> false

    and createSlice term slices =
        assert(match term.term with Combined _ -> false | _ -> true)
        let termSize = sizeOf term
        let mutable cuts = List.empty
        let mutable left = 0
        let mutable right = termSize
        let mutable position = 0
        let mutable isValid = true
        let narrowed () =
            left > 0 || right < termSize || position <> 0
        let narrow (l, r, p as current) _ =
            let wereConcrete = List.isEmpty cuts
            match l.term, r.term, p.term with
            // TODO: need to simplify after symbolic elements?
            | _ when not isValid -> ()
            | Concrete(l, _), Concrete(r, _), Concrete(p, _) when wereConcrete ->
                let l = convert l typeof<int> :?> int
                let r = convert r typeof<int> :?> int
                let p = convert p typeof<int> :?> int
                let sliceLeft = max (l - position) 0
                left <- sliceLeft + left
                let sliceRight = min (r - position) right
                let sliceSize = sliceRight - sliceLeft
                right <- min (left + sliceSize) right
                position <- max p 0
                if right - left > 0 then
                    assert(left >= 0 && left < termSize)
                    assert(right > 0 && right <= termSize)
                    assert(position >= 0)
                else
                    isValid <- false
            // Case, when concrete cut is not whole term
            | _ when wereConcrete && narrowed() ->
                let cut = (makeNumber left, makeNumber right, makeNumber position)
                cuts <- current :: List.singleton cut
            | _ ->
                cuts <- current :: cuts
        List.foldBack narrow slices ()
        match cuts with
        | _ when not isValid -> Slice term List.empty
        | [] when narrowed() ->
            let cut = (makeNumber left, makeNumber right, makeNumber position)
            Slice term (List.singleton cut)
        | [] ->
            assert(left = 0 && right = termSize && position = 0)
            term
        | _ -> Slice term cuts

    and combine terms t =
        // TODO: filter slices with position >= internalSizeOf t
        let terms = List.filter (not << isEmptySlice) terms |> List.distinct
        let defaultCase() =
            Expression Combine terms t
        let isSolid term typeOfTerm =
            typeOfTerm = t || isRefOrPtr term
        let simplify p s e pos =
            let typ = typeOf p
            let termSize = lazy (internalSizeOf typ)
            let combineSize = lazy (internalSizeOf t)
            if s = 0 && pos = 0 then
                if e = termSize.Value && isSolid p typ then p
                elif combineSize.Value <= termSize.Value && e = combineSize.Value && isIntegral typ && isIntegral t then
                    primitiveCast p t
                else defaultCase()
            else defaultCase()
        assert(List.isEmpty terms |> not)
        match terms with
        | _ when allSlicesAreConcrete terms -> Concrete (reinterpretConcretes terms t) t
        | [{term = Slice(p, cuts)}] ->
            match cuts with
            | [({term = Concrete(s, _)}, {term = Concrete(e, _)}, {term = Concrete(pos, _)})] ->
                let s = convert s typeof<int> :?> int
                let e = convert e typeof<int> :?> int
                let pos = convert pos typeof<int> :?> int
                simplify p s e pos
            | _ -> defaultCase()
        | [nonSliceTerm] ->
            simplify nonSliceTerm 0 (sizeOf nonSliceTerm) 0
        | _ -> defaultCase()

    let rec timeOf (address : heapAddress) =
        match address.term with
        | ConcreteHeapAddress addr -> addr
        | Constant(_, source, _) -> source.Time
        | HeapRef(address, _) -> timeOf address
        | Union gvs -> List.fold (fun m (_, v) -> VectorTime.max m (timeOf v)) VectorTime.zero gvs
        | _ -> internalfailf "timeOf : expected heap address, but got %O" address

    let compareTerms t1 t2 =
        match t1.term, t2.term with
        | Concrete(:? IComparable as x, _), Concrete(:? IComparable as y, _) -> x.CompareTo y
        | Concrete(:? IComparable, _), _ -> -1
        | _, Concrete(:? IComparable, _) -> 1
        | _ -> compare (toString t1) (toString t2)

    let rec private foldChildren folder state term k =
        match term.term with
        | Constant(_, source, _) ->
            foldSeq folder source.SubTerms state k
        | Expression(_, args, _) ->
            foldSeq folder args state k
        | Struct(fields, _) ->
            foldSeq folder (PersistentDict.values fields) state k
        | Ref address ->
            foldAddress folder state address k
        | Ptr(address, _, indent) ->
            foldPointerBase folder state address (fun state ->
            doFold folder state indent k)
        | GuardedValues(gs, vs) ->
            foldSeq folder gs state (fun state ->
            foldSeq folder vs state k)
        | Slice(t, slices) ->
            let foldSlice state (s, e, pos) k =
                doFold folder state s (fun state ->
                doFold folder state e (fun state ->
                doFold folder state pos k))
            doFold folder state t (fun state ->
            Cps.List.foldlk foldSlice state slices k)
        | _ -> k state

    and doFold folder state term k =
        folder state term k (fun state ->
        foldChildren folder state term k)

    and foldAddress folder state address k =
        match address with
        | PrimitiveStackLocation _
        | StaticField _
        | BoxedLocation _ -> k state
        | ClassField(addr, _) -> doFold folder state addr k
        | ArrayIndex(addr, idcs, _) ->
            doFold folder state addr (fun state ->
            foldSeq folder idcs state k)
        | StructField(addr, _) -> foldAddress folder state addr k
        | ArrayLength(addr, idx, _)
        | ArrayLowerBound(addr, idx, _) ->
            doFold folder state addr (fun state ->
            doFold folder state idx k)
        | StackBufferIndex(_, idx) -> doFold folder state idx k

    and foldPointerBase folder state pointerBase k =
        match pointerBase with
        | HeapLocation(heapAddress, _) -> doFold folder state heapAddress k
        | StackLocation _
        | StaticLocation _ -> k state

    and private foldSeq folder terms state k =
        Cps.Seq.foldlk (doFold folder) state terms k

    let fold folder state terms =
        foldSeq folder terms state id

    let iter action term =
        doFold action () term id

    let iterSeq action terms =
        Cps.Seq.foldlk (doFold action) () terms id

    let discoverConstants terms =
        let result = HashSet<term>()
        let addConstant _ t _ into =
            match t.term with
            | Constant _ -> result.Add t |> ignore |> into
            | _ -> into ()
        Seq.iter (iter addConstant) terms
        result :> ISet<term>

    let private foldFields isStatic folder acc typ =
        let fields = Reflection.fieldsOf isStatic typ
        let addField heap (fieldId, fieldInfo : Reflection.FieldInfo) =
            folder heap fieldInfo fieldId fieldInfo.FieldType
        FSharp.Collections.Array.fold addField acc fields

    let private makeFields isStatic makeField typ =
        let folder fields fieldInfo field termType =
            let value = makeField fieldInfo field termType
            PersistentDict.add field value fields
        foldFields isStatic folder PersistentDict.empty typ

    let makeStruct isStatic makeField typ =
        let fields = makeFields isStatic makeField typ
        Struct fields typ

    let rec makeDefaultValue typ =
        match typ with
        | Bool -> False()
        | Numeric t when t.IsEnum -> castConcrete (getEnumDefaultValue t) t
        // NOTE: XML serializer does not support special char symbols, so creating test with char > 32 #XMLChar
        // TODO: change serializer
        | Numeric t when t = typeof<char> -> makeNumber (char 33)
        | Numeric t -> castConcrete 0 t
        | _ when typ = typeof<IntPtr> -> makeIntPtr (makeNumber 0)
        | _ when typ = typeof<UIntPtr> -> makeUIntPtr (makeNumber 0)
        | ByRef _
        | ArrayType _
        | ClassType _
        | InterfaceType _ -> nullRef typ
        | TypeVariable t when isReferenceTypeParameter t -> nullRef typ
        | TypeVariable t -> __insufficientInformation__ "Cannot instantiate value of undefined type %O" t
        | StructType _ -> makeStruct false (fun _ _ t -> makeDefaultValue t) typ
        | Pointer typ -> makeNullPtr typ
        | AddressType -> zeroAddress()
        | _ -> __notImplemented__()<|MERGE_RESOLUTION|>--- conflicted
+++ resolved
@@ -278,11 +278,7 @@
 
 // --------------------------------------- Primitives ---------------------------------------
 
-<<<<<<< HEAD
-    let Nop () = HashMap.addTerm Nop
-=======
     let Nop() = HashMap.addTerm Nop
->>>>>>> d5bf8be4
     let Concrete obj typ = HashMap.addTerm (Concrete(obj, typ))
     let Constant name source typ = HashMap.addTerm (Constant({v=name}, source, typ))
     let Expression op args typ = HashMap.addTerm (Expression(op, args, typ))
@@ -435,11 +431,7 @@
         | Union gvs -> List.forall (snd >> isRefOrPtr) gvs
         | _ -> false
 
-<<<<<<< HEAD
-    let zeroAddress () =
-=======
     let zeroAddress() =
->>>>>>> d5bf8be4
         Concrete VectorTime.zero addressType
 
     let makeNumber n =
@@ -484,17 +476,10 @@
             let actualTypeName = Reflection.getFullTypeName actualType
             raise (InvalidCastException $"Cannot cast {actualTypeName} to {tName}!")
 
-<<<<<<< HEAD
-    let True () =
-        Concrete (box true) typeof<bool>
-
-    let False () =
-=======
     let True() =
         Concrete (box true) typeof<bool>
 
     let False() =
->>>>>>> d5bf8be4
         Concrete (box false) typeof<bool>
 
     let makeBool predicate =
@@ -565,11 +550,7 @@
             let offset = primitiveCast value typeof<int>
             Ptr (HeapLocation(zeroAddress(), typeof<Void>)) t offset
 
-<<<<<<< HEAD
-    let (|DetachedPtr|_|) = function
-=======
     and (|DetachedPtr|_|) = function
->>>>>>> d5bf8be4
         | Ptr(HeapLocation(address, _), _, offset) when address = zeroAddress() ->
             Some(DetachedPtr offset)
         | _ -> None
