namespace VSharp.Core

open System
open System.Collections.Generic
open System.Runtime.Serialization
open System.Runtime.CompilerServices
open System.Threading
open System.Linq
open VSharp

type public ConcreteMemory private (physToVirt, virtToPhys) =

    let mutable physToVirt = physToVirt
    let mutable virtToPhys = virtToPhys

// ----------------------------- Helpers -----------------------------

    static let nonCopyableTypes = [
        typeof<Type>
        typeof<Thread>
    ]

    let cannotBeCopied typ = List.contains typ nonCopyableTypes

    let indexedArrayElemsCommon (arr : Array) =
        let ubs = Array.init arr.Rank arr.GetUpperBound
        let lbs = Array.init arr.Rank arr.GetLowerBound
        let idx = Array.copy lbs
        let rec incrementIdx d =
            if d >= 0 then
                if idx[d] = ubs[d] then
                    idx[d] <- lbs[d]
                    incrementIdx (d - 1)
                else
                    idx[d] <- idx[d] + 1
        seq {
            for element in arr do
                yield idx |> Array.toList, element
                incrementIdx <| arr.Rank - 1
        }

    let indexedArrayElemsLin (arr : Array) =
        let mutable idx = arr.GetLowerBound(0)
        seq {
            for element in arr do
                yield idx |> List.singleton, element
                idx <- idx + 1
        }

    let getArrayIndicesWithValues (array : Array) =
        assert(array <> null)
        match array with
        // Any T[] when T is reference type is matched with 'array<obj>'
        | :? array<obj> as a -> Array.mapi (fun i x -> (List.singleton i, x :> obj)) a :> seq<int list * obj>
        | :? array<bool> as a -> Array.mapi (fun i x -> (List.singleton i, x :> obj)) a :> seq<int list * obj>
        | :? array<int8> as a -> Array.mapi (fun i x -> (List.singleton i, x :> obj)) a :> seq<int list * obj>
        | :? array<uint8> as a -> Array.mapi (fun i x -> (List.singleton i, x :> obj)) a :> seq<int list * obj>
        | :? array<int16> as a -> Array.mapi (fun i x -> (List.singleton i, x :> obj)) a :> seq<int list * obj>
        | :? array<uint16> as a -> Array.mapi (fun i x -> (List.singleton i, x :> obj)) a :> seq<int list * obj>
        | :? array<int> as a -> Array.mapi (fun i x -> (List.singleton i, x :> obj)) a :> seq<int list * obj>
        | :? array<uint> as a -> Array.mapi (fun i x -> (List.singleton i, x :> obj)) a :> seq<int list * obj>
        | :? array<int64> as a -> Array.mapi (fun i x -> (List.singleton i, x :> obj)) a :> seq<int list * obj>
        | :? array<uint64> as a -> Array.mapi (fun i x -> (List.singleton i, x :> obj)) a :> seq<int list * obj>
        | :? array<single> as a -> Array.mapi (fun i x -> (List.singleton i, x :> obj)) a :> seq<int list * obj>
        | :? array<double> as a -> Array.mapi (fun i x -> (List.singleton i, x :> obj)) a :> seq<int list * obj>
<<<<<<< HEAD
        | _ when array.GetType().IsSZArray ->
            let szArray = array.Cast<obj>()
            Seq.mapi (fun i x -> (List.singleton i, x :> obj)) szArray
        | _ ->
            let ubs = List.init array.Rank array.GetUpperBound
            let lbs = List.init array.Rank array.GetLowerBound
            let indices = Array.allIndicesViaBound lbs ubs
            indices |> Seq.map (fun index -> index, array.GetValue(Array.ofList index))
=======
        | _ when array.GetType().IsSZArray -> indexedArrayElemsLin array
        | _ -> indexedArrayElemsCommon array
>>>>>>> 24692bb8

    let copiedObjects = Dictionary<physicalAddress, physicalAddress>()

    let rec deepCopyObject (phys : physicalAddress) =
        let obj = phys.object
        let typ = TypeUtils.getTypeOfConcrete obj
        match obj with
        | null -> phys
        | _ when cannotBeCopied typ || TypeUtils.isPrimitive typ || typ.IsEnum || typ.IsPointer -> phys
        | :? System.Reflection.Pointer -> phys
        | _ -> deepCopyComplex phys typ

    and deepCopyComplex (phys : physicalAddress) typ =
        let copied = ref {object = null}
        if copiedObjects.TryGetValue(phys, copied) then copied.Value
        else createCopyComplex phys typ

    and createCopyComplex (phys : physicalAddress) typ =
        let obj = phys.object
        match obj with
        | :? Array as a when typ.GetElementType().IsPrimitive ->
            let phys' = {object = a.Clone()}
            copiedObjects.Add(phys, phys')
            phys'
        | :? Array as a ->
            let rank = a.Rank
            let dims = Array.init rank id
            let lengths = Array.map a.GetLength dims
            let lowerBounds = Array.map a.GetLowerBound dims
            let a' = Array.CreateInstance(typ.GetElementType(), lengths, lowerBounds)
            let phys' = {object = a'}
            copiedObjects.Add(phys, phys')
            let indices = Array.allIndicesViaLens (Array.toList lowerBounds) (Array.toList lengths)
            for index in indices do
                let index = List.toArray index
                let v' = deepCopyObject {object = a.GetValue index}
                a'.SetValue(v'.object, index)
            phys'
        | :? String as s ->
            let phys' = {object = String(s)}
            copiedObjects.Add(phys, phys')
            phys'
        | _ when typ.IsClass || typ.IsValueType ->
            let obj' = FormatterServices.GetUninitializedObject typ
            let phys' = {object = obj'}
            copiedObjects.Add(phys, phys')
            let fields = Reflection.fieldsOf false typ
            for _, field in fields do
                let v' = deepCopyObject {object = field.GetValue obj}
                field.SetValue(obj', v'.object)
            phys'
        | _ -> internalfailf "ConcreteMemory, deepCopyObject: unexpected object %O" obj

// ----------------------------- Constructor -----------------------------

    new () =
        let physToVirt = Dictionary<physicalAddress, concreteHeapAddress>()
        let virtToPhys = Dictionary<concreteHeapAddress, physicalAddress>()
        ConcreteMemory(physToVirt, virtToPhys)

// ----------------------------- Primitives -----------------------------

    member private x.ReadObject address =
        assert(virtToPhys.ContainsKey address)
        virtToPhys[address].object

    member private x.WriteObject address obj =
        assert(virtToPhys.ContainsKey address)
        let physicalAddress = {object = obj}
        virtToPhys[address] <- physicalAddress

// ------------------------------- Copying -------------------------------

    interface IConcreteMemory with

        override x.Copy() =
            let physToVirt' = Dictionary<physicalAddress, concreteHeapAddress>()
            let virtToPhys' = Dictionary<concreteHeapAddress, physicalAddress>()
            copiedObjects.Clear()
            for kvp in physToVirt do
                let phys, virt = kvp.Key, kvp.Value
                let phys' = deepCopyObject phys
                if virtToPhys.ContainsKey virt then
                    virtToPhys'.Add(virt, phys')
                physToVirt'.Add(phys', virt)
            ConcreteMemory(physToVirt', virtToPhys')

// ----------------------------- Primitives -----------------------------

        override x.Contains address =
            virtToPhys.ContainsKey address

        // TODO: leave only one function #refactor
        override x.VirtToPhys virtAddress = x.ReadObject virtAddress

        override x.TryVirtToPhys virtAddress =
            let result = ref {object = null}
            if virtToPhys.TryGetValue(virtAddress, result) then
                Some result.Value.object
            else None

        override x.PhysToVirt physAddress =
            let cm = x :> IConcreteMemory
            match cm.TryPhysToVirt physAddress with
            | Some address -> address
            | None -> internalfailf "PhysToVirt: unable to get virtual address for object %O" physAddress

        override x.TryPhysToVirt physAddress =
            let result = ref List.empty
            if physToVirt.TryGetValue({object = physAddress}, result) then
                Some result.Value
            else None

// ----------------------------- Allocation -----------------------------

        override x.Allocate address (obj : obj) =
            assert(virtToPhys.ContainsKey address |> not)
            let physicalAddress = {object = obj}
            virtToPhys.Add(address, physicalAddress)
            if obj = String.Empty then physToVirt[physicalAddress] <- address
            else physToVirt.Add(physicalAddress, address)

// ------------------------------- Reading -------------------------------

        override x.ReadClassField address (field : fieldId) =
            let object = x.ReadObject address
            let fieldInfo = Reflection.getFieldInfo field
            fieldInfo.GetValue(object)

        // TODO: catch possible exceptions and raise exception register
        override x.ReadArrayIndex address (indices : int list) =
            match x.ReadObject address with
            | :? Array as array -> array.GetValue(Array.ofList indices)
            | :? String as string when List.length indices = 1 -> string.[List.head indices] :> obj
            | obj -> internalfailf "reading array index from concrete memory: expected to read array, but got %O" obj

        override x.GetAllArrayData address =
            match x.ReadObject address with
            | :? Array as array -> getArrayIndicesWithValues array
            | :? String as string -> string.ToCharArray() |> getArrayIndicesWithValues
            | obj -> internalfailf "reading array data concrete memory: expected to read array, but got %O" obj

        override x.ReadArrayLowerBound address dimension =
            match x.ReadObject address with
            | :? Array as array -> array.GetLowerBound(dimension)
            | :? String when dimension = 0 -> 0
            | obj -> internalfailf "reading array lower bound from concrete memory: expected to read array, but got %O" obj

        override x.ReadArrayLength address dimension =
            match x.ReadObject address with
            | :? Array as array -> array.GetLength(dimension)
            | :? String as string when dimension = 0 -> string.Length
            | obj -> internalfailf "reading array length from concrete memory: expected to read array, but got %O" obj

// ------------------------------- Writing -------------------------------

        override x.WriteClassField address (field : fieldId) value =
            let object = x.ReadObject address
            let fieldInfo = Reflection.getFieldInfo field
            fieldInfo.SetValue(object, value)

        override x.WriteArrayIndex address (indices : int list) value =
            match x.ReadObject address with
            | :? Array as array ->
                array.SetValue(value, Array.ofList indices)
            // TODO: strings must be immutable! This is used by copying, so copy string another way #hack
            | :? String as string when List.length indices = 1 ->
                let charArray = string.ToCharArray()
                charArray.SetValue(value, List.head indices)
                let newString = String(charArray)
                x.WriteObject address newString
            | obj -> internalfailf "writing array index to concrete memory: expected to read array, but got %O" obj

        override x.InitializeArray address (rfh : RuntimeFieldHandle) =
            match x.ReadObject address with
            | :? Array as array -> RuntimeHelpers.InitializeArray(array, rfh)
            | obj -> internalfailf "initializing array in concrete memory: expected to read array, but got %O" obj

        override x.FillArray address index length value =
            match x.ReadObject address with
            | :? Array as array when array.Rank = 1 ->
                for i = index to index + length do
                    array.SetValue(value, i)
            | :? Array -> internalfail "filling array in concrete memory: multidimensional arrays are not supported yet"
            | obj -> internalfailf "filling array in concrete memory: expected to read array, but got %O" obj

        override x.CopyArray srcAddress dstAddress srcIndex dstIndex length =
            match x.ReadObject srcAddress, x.ReadObject dstAddress with
            | :? Array as srcArray, (:? Array as dstArray) ->
                Array.Copy(srcArray, srcIndex, dstArray, dstIndex, length)
            | :? String as srcString, (:? String as dstString) ->
                let srcArray = srcString.ToCharArray()
                let dstArray = dstString.ToCharArray()
                Array.Copy(srcArray, srcIndex, dstArray, dstIndex, length)
                let newString = String(dstArray)
                x.WriteObject dstAddress newString
            | :? String as srcString, (:? Array as dstArray) ->
                let srcArray = srcString.ToCharArray()
                Array.Copy(srcArray, srcIndex, dstArray, dstIndex, length)
            | :? Array as srcArray, (:? String as dstString) ->
                let dstArray = dstString.ToCharArray()
                Array.Copy(srcArray, srcIndex, dstArray, dstIndex, length)
                let newString = String(dstArray)
                x.WriteObject dstAddress newString
            | obj -> internalfailf "copying array in concrete memory: expected to read array, but got %O" obj

        override x.CopyCharArrayToString arrayAddress stringAddress =
            let array = x.ReadObject arrayAddress :?> char array
            let string = new string(array) :> obj
            x.WriteObject stringAddress string
            let physAddress = {object = string}
            physToVirt[physAddress] <- stringAddress

    // ------------------------------- Remove -------------------------------

        override x.Remove address =
            let removed = virtToPhys.Remove address
            assert removed<|MERGE_RESOLUTION|>--- conflicted
+++ resolved
@@ -63,19 +63,8 @@
         | :? array<uint64> as a -> Array.mapi (fun i x -> (List.singleton i, x :> obj)) a :> seq<int list * obj>
         | :? array<single> as a -> Array.mapi (fun i x -> (List.singleton i, x :> obj)) a :> seq<int list * obj>
         | :? array<double> as a -> Array.mapi (fun i x -> (List.singleton i, x :> obj)) a :> seq<int list * obj>
-<<<<<<< HEAD
-        | _ when array.GetType().IsSZArray ->
-            let szArray = array.Cast<obj>()
-            Seq.mapi (fun i x -> (List.singleton i, x :> obj)) szArray
-        | _ ->
-            let ubs = List.init array.Rank array.GetUpperBound
-            let lbs = List.init array.Rank array.GetLowerBound
-            let indices = Array.allIndicesViaBound lbs ubs
-            indices |> Seq.map (fun index -> index, array.GetValue(Array.ofList index))
-=======
         | _ when array.GetType().IsSZArray -> indexedArrayElemsLin array
         | _ -> indexedArrayElemsCommon array
->>>>>>> 24692bb8
 
     let copiedObjects = Dictionary<physicalAddress, physicalAddress>()
 
