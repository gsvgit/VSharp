--- conflicted
+++ resolved
@@ -1,6 +1,5 @@
 namespace VSharp.Core
 
-open System
 open System.Reflection
 open VSharp
 
@@ -11,15 +10,6 @@
         m.Mutate(State.mkMetadata location state)
         fun x -> m.Restore(); k x
 
-<<<<<<< HEAD
-    let Configure activator =
-        State.configure activator
-//    let ConfigureSolver solver =
-//        Common.configureSolver solver
-=======
-    let ConfigureSolver solver =
-        Common.configureSolver solver
->>>>>>> 82b3ecd7
     let ConfigureSimplifier simplifier =
         Propositional.configureSimplifier simplifier
     let Reset() =
@@ -231,25 +221,4 @@
 
     module LegacyDatabase =
         let QuerySummary codeLoc =
-<<<<<<< HEAD
-            LegacyDatabase.querySummary codeLoc ||?? lazy(internalfailf "database does not contain exploration results for %O" codeLoc)
-
-    module RuntimeExceptions =
-        let InvalidCastException state thrower =
-            let message, state = Memory.AllocateString "Specified cast is not valid." state
-            let term, state = State.createInstance m.Value typeof<System.InvalidCastException> [message] state
-            thrower term, state
-        let TypeInitializerException qualifiedTypeName innerException state thrower =
-            let typeName, state = Memory.AllocateString qualifiedTypeName state
-            let args = [typeName; innerException]
-            let term, state = State.createInstance m.Value typeof<System.TypeInitializationException> args state
-            thrower term, state
-        let IndexOutOfRangeException state thrower =
-            let term, state = State.createInstance m.Value typeof<System.IndexOutOfRangeException> [] state
-            thrower term, state
-        let InvalidProgramException state thrower =
-            let term, state = State.createInstance m.Value typeof<System.InvalidProgramException> [] state
-            thrower term, state
-=======
-            Database.querySummary codeLoc ||?? lazy(internalfailf "database does not contain exploration results for %O" codeLoc)
->>>>>>> 82b3ecd7
+            LegacyDatabase.querySummary codeLoc ||?? lazy(internalfailf "database does not contain exploration results for %O" codeLoc)