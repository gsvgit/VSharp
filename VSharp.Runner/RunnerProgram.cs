#nullable enable
using System;
using System.CommandLine;
using System.CommandLine.Invocation;
using System.Diagnostics;
using System.IO;
using System.Linq;
using System.Reflection;
using VSharp.CSharpUtils;

namespace VSharp.Runner
{
    public static class RunnerProgram
    {

        public static Assembly? TryLoadAssembly(FileInfo assemblyPath)
        {
            try
            {
                return AssemblyManager.LoadFromAssemblyPath(assemblyPath.FullName);
            }
            catch (Exception ex)
            {
                Console.Error.WriteLine($"Cannot load assembly {assemblyPath.FullName}; Error: {ex.Message}");
                Console.Error.WriteLine(ex.StackTrace);
                return null;
            }
        }

        public static Type? ResolveType(Assembly assembly, string? classArgumentValue)
        {
            if (classArgumentValue == null)
            {
                Console.Error.WriteLine("Specified class can not be null");
                return null;
            }

            var specificClass =
                assembly.GetType(classArgumentValue) ??
                assembly.GetTypes()
                    .Where(t => (t.FullName ?? t.Name).Contains(classArgumentValue))
                    .MinBy(t => t.FullName?.Length ?? t.Name.Length);
            if (specificClass == null)
            {
                Console.Error.WriteLine("I did not found type you specified {0} in assembly {1}", classArgumentValue,
                    assembly.Location);
                return null;
            }

            return specificClass;
        }

        public static MethodBase? ResolveMethod(Assembly assembly, string? methodArgumentValue)
        {
            if (methodArgumentValue == null)
            {
                Console.Error.WriteLine("Specified method can not be null");
                return null;
            }

            MethodBase? method = null;
            if (Int32.TryParse(methodArgumentValue, out var metadataToken))
            {
                foreach (var module in assembly.GetModules())
                {
                    try
                    {
                        method = module.ResolveMethod(metadataToken);
                        if (method != null) break;
                    }
                    catch
                    {
                        // ignored
                    }
                }

                if (method == null)
                {
                    Console.Error.WriteLine("I did not found method you specified by token {0} in assembly {1}",
                        metadataToken, assembly.Location);
                    return null;
                }
            }
            else
            {
                foreach (var type in assembly.GetTypes())
                {
                    try
                    {
                        var t = methodArgumentValue.Split('.');
                        var className = t.Length == 1 ? "" : t[t.Length - 2];
                        var methodName = t.Last(); 
                        //method = type.GetMethod(t.Last(), Reflection.allBindingFlags);
                        //method = type.GetMethod(methodArgumentValue, Reflection.allBindingFlags);
                        var x = type.GetMethods(Reflection.allBindingFlags);
                        //foreach (var m in x)
                        //{
                        //    Console.WriteLine($"{type.FullName}.{m.Name}");
                        //}
                        method ??= x
                            .Where(m => type.FullName.Split('.').Last().Contains(className) && m.Name.Contains(methodName))
                            .MinBy(m => m.Name.Length);
                        if (method != null) 
                            break;
                    }
                    catch (Exception)
                    {
                        // ignored
                    }
                }

                if (method == null)
                {
                    Console.Error.WriteLine("I did not found method you specified by name {0} in assembly {1}",
                        methodArgumentValue, assembly.Location);
                    return null;
                }
            }

            return method;
        }

        private static void PostProcess(Statistics statistics)
        {
            statistics.GenerateReport(Console.Out);
        }

        private static void EntryPointHandler(
            FileInfo assemblyPath,
            string[] args,
            int timeout,
            int solverTimeout,
            DirectoryInfo output,
            bool unknownArgs,
            bool renderTests,
            bool runTests,
            SearchStrategy strat,
            Verbosity verbosity,
            uint recursionThreshold,
            ExplorationMode explorationMode)
        {
            var assembly = TryLoadAssembly(assemblyPath);
            var inputArgs = unknownArgs ? null : args;
            var options =
                new VSharpOptions(
                    timeout: timeout,
                    solverTimeout: solverTimeout,
                    outputDirectory: output.FullName,
                    renderTests: renderTests,
                    searchStrategy: strat,
                    verbosity: verbosity,
                    recursionThreshold: recursionThreshold,
                    explorationMode: explorationMode);

            if (assembly == null) return;

            Statistics statistics;
            if (runTests)
                TestGenerator.CoverAndRun(assembly, inputArgs, out statistics, options);
            else
                statistics = TestGenerator.Cover(assembly, inputArgs, options);
            PostProcess(statistics);
        }

        private static void AllPublicMethodsHandler(
            FileInfo assemblyPath,
            int timeout,
            int solverTimeout,
            DirectoryInfo output,
            bool renderTests,
            bool runTests,
            SearchStrategy strat,
            Verbosity verbosity,
            uint recursionThreshold,
            ExplorationMode explorationMode)
        {
            var assembly = TryLoadAssembly(assemblyPath);
            var options =
                new VSharpOptions(
                    timeout: timeout,
                    solverTimeout: solverTimeout,
                    outputDirectory: output.FullName,
                    renderTests: renderTests,
                    searchStrategy: strat,
                    verbosity: verbosity,
                    recursionThreshold: recursionThreshold,
                    explorationMode: explorationMode);

            if (assembly == null) return;

            Statistics statistics;
            if (runTests)
                TestGenerator.CoverAndRun(assembly, out statistics, options);
            else
                statistics = TestGenerator.Cover(assembly, options);
            PostProcess(statistics);
        }

        private static void PublicMethodsOfTypeHandler(
            FileInfo assemblyPath,
            string typeName,
            int timeout,
            int solverTimeout,
            DirectoryInfo output,
            bool renderTests,
            bool runTests,
            SearchStrategy strat,
            Verbosity verbosity,
            uint recursionThreshold,
            ExplorationMode explorationMode)
        {
            var assembly = TryLoadAssembly(assemblyPath);
            if (assembly == null) return;

            var type = assembly.ResolveType(typeName);
            if (type == null)
            {
                Console.Error.WriteLine($"Cannot find type with name {typeName} in assembly {assembly.Location}");
                return;
            }

            var options =
                new VSharpOptions(
                    timeout: timeout,
                    solverTimeout: solverTimeout,
                    outputDirectory: output.FullName,
                    renderTests: renderTests,
                    searchStrategy: strat,
                    verbosity: verbosity,
                    recursionThreshold: recursionThreshold,
                    explorationMode: explorationMode);

            Statistics statistics;
            if (runTests)
                TestGenerator.CoverAndRun(type, out statistics, options);
            else
                statistics = TestGenerator.Cover(type, options);
            PostProcess(statistics);
        }

        private static void SpecificMethodHandler(
            FileInfo assemblyPath,
            string methodName,
            int timeout,
            int solverTimeout,
            DirectoryInfo output,
            bool renderTests,
            bool runTests,
            bool checkCoverage,
            SearchStrategy strat,
            Verbosity verbosity,
            uint recursionThreshold,
            ExplorationMode explorationMode)
        {
            var assembly = TryLoadAssembly(assemblyPath);
            if (assembly == null) return;

            MethodBase? method;

            if (int.TryParse(methodName, out var methodToken))
            {
                method = assembly.ResolveMethod(methodToken);

                if (method == null)
                {
                    Console.Error.WriteLine($"Cannot find method with token {methodToken} in assembly {assembly.Location}");
                    return;
                }
            }
            else
            {
                method = assembly.ResolveMethod(methodName);

                if (method == null)
                {
                    Console.Error.WriteLine($"Cannot find method with name {methodName} in assembly {assembly.Location}");
                    return;
                }
            }

            var options =
                new VSharpOptions(
                    timeout: timeout,
                    solverTimeout: solverTimeout,
                    outputDirectory: output.FullName,
                    renderTests: renderTests,
                    searchStrategy: strat,
                    verbosity: verbosity,
                    recursionThreshold: recursionThreshold,
                    explorationMode: explorationMode);

            Statistics statistics;
            if (runTests || checkCoverage)
                TestGenerator.CoverAndRun(method, out statistics, options, checkCoverage);
            else
                statistics = TestGenerator.Cover(method, options);
            PostProcess(statistics);
        }

        private static void NamespaceHandler(
            FileInfo assemblyPath,
            string namespaceName,
            int timeout,
            int solverTimeout,
            DirectoryInfo output,
            bool renderTests,
            bool runTests,
            SearchStrategy strat,
            Verbosity verbosity,
            uint recursionThreshold,
            ExplorationMode explorationMode)
        {
            var assembly = TryLoadAssembly(assemblyPath);
            if (assembly == null) return;

            var namespaceTypes = assembly.ResolveNamespace(namespaceName).ToArray();
            if (namespaceTypes.Length == 0)
            {
                Console.Error.WriteLine($"Cannot find any types in namespace {namespaceName}");
                return;
            }

            var options =
                new VSharpOptions(
                    timeout: timeout,
                    solverTimeout: solverTimeout,
                    outputDirectory: output.FullName,
                    renderTests: renderTests,
                    searchStrategy: strat,
                    verbosity: verbosity,
                    recursionThreshold: recursionThreshold,
                    explorationMode: explorationMode);

            Statistics statistics;
            if (runTests)
                TestGenerator.CoverAndRun(namespaceTypes, out statistics, options);
            else
                statistics = TestGenerator.Cover(namespaceTypes, options);
            PostProcess(statistics);
        }

        public static int Main(string[] args)
        {
            var defaultOptions = new VSharpOptions();

            var assemblyPathArgument =
                new Argument<FileInfo>("assembly-path", description: "Path to the target assembly");
            var timeoutOption = new Option<int>(
                aliases: new[] { "--timeout", "-t" },
                () => -1,
                "Time for test generation in seconds. Negative value means no timeout.");
            var pathToModelOption = new Option<string>(
                aliases: new[] { "--model", "-m" },
                () => null,
                "Path to ONNX file with model for AI searcher.");
            var solverTimeoutOption = new Option<int>(
                aliases: new[] { "--solver-timeout", "-st" },
                () => -1,
                "Timeout for SMT solver in seconds. Negative value means no timeout.");
            var outputOption = new Option<DirectoryInfo>(
                aliases: new[] { "--output", "-o" },
                () => new DirectoryInfo(Directory.GetCurrentDirectory()),
                "Path where unit tests will be generated");
            var renderTestsOption = new Option<bool>(
                "--render-tests",
                description: "Render generated tests as NUnit project to specified output path");
            var runTestsOption =
                new Option<bool>("--run-tests", description: "Reproduce generated tests");
            var checkCoverageOption = new Option<bool>(
                "--check-coverage",
                description: "After test generation starts coverage checking tool and shows coverage");
            var singleFileOption = new Option<bool>("--single-file") { IsHidden = true };
            var searchStrategyOption = new Option<SearchStrategy>(
                aliases: new[] { "--strat" },
                () => defaultOptions.SearchStrategy,
                "Strategy which symbolic virtual machine uses for branch selection.");
            var verbosityOption = new Option<Verbosity>(
                aliases: new[] { "--verbosity", "-v" },
                () => defaultOptions.Verbosity,
                "Determines which messages are displayed in output.");
            var recursionThresholdOption = new Option<uint>(
                aliases: new[] { "--rec-threshold", "-rt" },
                () => defaultOptions.RecursionThreshold,
                "Terminate exploration of states which have visited the same loop entry or method more times than this value");
            var explorationModeOption = new Option<ExplorationMode>(
                aliases: new[] { "--exploration-mode", "-em" },
                () => ExplorationMode.Sili,
                "Determines which mode is used for exploration"
            );

            var rootCommand = new RootCommand("Symbolic execution engine for .NET");
            rootCommand.AddGlobalOption(timeoutOption);
            rootCommand.AddGlobalOption(solverTimeoutOption);
            rootCommand.AddGlobalOption(outputOption);
            rootCommand.AddGlobalOption(renderTestsOption);
            rootCommand.AddGlobalOption(runTestsOption);
            rootCommand.AddGlobalOption(searchStrategyOption);
            rootCommand.AddGlobalOption(verbosityOption);
            rootCommand.AddGlobalOption(recursionThresholdOption);
            rootCommand.AddGlobalOption(explorationModeOption);

            var entryPointCommand =
                new Command("--entry-point", "Generate test coverage from the entry point of assembly (assembly must contain Main method)");
            var argsArgument =
                new Argument<string[]>("args", description: "Command line arguments");
            var unknownArgsOption = new Option<bool>(
                "--unknown-args",
                description: "Force engine to generate various input console arguments");
            rootCommand.AddCommand(entryPointCommand);
            entryPointCommand.AddArgument(assemblyPathArgument);
<<<<<<< HEAD
            entryPointCommand.AddArgument(concreteArguments);
            entryPointCommand.AddGlobalOption(timeoutOption);
            entryPointCommand.AddGlobalOption(pathToModelOption);
            entryPointCommand.AddGlobalOption(solverTimeoutOption);
            entryPointCommand.AddGlobalOption(outputOption);
=======
            entryPointCommand.AddArgument(argsArgument);
>>>>>>> 1d07f2e8
            entryPointCommand.AddOption(unknownArgsOption);
            entryPointCommand.SetHandler(context =>
            {
                var parseResult = context.ParseResult;
                var output = parseResult.GetValueForOption(outputOption);
                Debug.Assert(output is not null);
                EntryPointHandler(
                    parseResult.GetValueForArgument(assemblyPathArgument),
                    parseResult.GetValueForArgument(argsArgument),
                    parseResult.GetValueForOption(timeoutOption),
                    parseResult.GetValueForOption(solverTimeoutOption),
                    output,
                    parseResult.GetValueForOption(unknownArgsOption),
                    parseResult.GetValueForOption(renderTestsOption),
                    parseResult.GetValueForOption(runTestsOption),
                    parseResult.GetValueForOption(searchStrategyOption),
                    parseResult.GetValueForOption(verbosityOption),
                    parseResult.GetValueForOption(recursionThresholdOption),
                    parseResult.GetValueForOption(explorationModeOption)
                );
            });

            var allPublicMethodsCommand =
                new Command("--all-public-methods", "Generate unit tests for all public methods of all public classes of assembly");
            rootCommand.AddCommand(allPublicMethodsCommand);
            allPublicMethodsCommand.AddArgument(assemblyPathArgument);
<<<<<<< HEAD
            allPublicMethodsCommand.AddGlobalOption(timeoutOption);
            allPublicMethodsCommand.AddGlobalOption(pathToModelOption);
            allPublicMethodsCommand.AddGlobalOption(solverTimeoutOption);
            allPublicMethodsCommand.AddGlobalOption(outputOption);
            allPublicMethodsCommand.AddGlobalOption(renderTestsOption);
            allPublicMethodsCommand.AddGlobalOption(runTestsOption);
=======
>>>>>>> 1d07f2e8
            allPublicMethodsCommand.AddOption(singleFileOption);

            allPublicMethodsCommand.SetHandler(context =>
            {
                var parseResult = context.ParseResult;
                var output = parseResult.GetValueForOption(outputOption);
                Debug.Assert(output is not null);
                AllPublicMethodsHandler(
                    parseResult.GetValueForArgument(assemblyPathArgument),
                    parseResult.GetValueForOption(timeoutOption),
                    parseResult.GetValueForOption(solverTimeoutOption),
                    output,
                    parseResult.GetValueForOption(renderTestsOption),
                    parseResult.GetValueForOption(runTestsOption),
                    parseResult.GetValueForOption(searchStrategyOption),
                    parseResult.GetValueForOption(verbosityOption),
                    parseResult.GetValueForOption(recursionThresholdOption),
                    parseResult.GetValueForOption(explorationModeOption)
                );
            });

            var publicMethodsOfClassCommand =
                new Command("--type", "Generate unit tests for all public methods of specified class");
            rootCommand.AddCommand(publicMethodsOfClassCommand);
            var classArgument = new Argument<string>("class-name");
            publicMethodsOfClassCommand.AddArgument(classArgument);
            publicMethodsOfClassCommand.AddArgument(assemblyPathArgument);
<<<<<<< HEAD
            publicMethodsOfClassCommand.AddGlobalOption(timeoutOption);
            publicMethodsOfClassCommand.AddGlobalOption(pathToModelOption);
            publicMethodsOfClassCommand.AddGlobalOption(solverTimeoutOption);
            publicMethodsOfClassCommand.AddGlobalOption(outputOption);
            publicMethodsOfClassCommand.AddGlobalOption(renderTestsOption);
            publicMethodsOfClassCommand.AddGlobalOption(runTestsOption);
            publicMethodsOfClassCommand.AddGlobalOption(searchStrategyOption);
            publicMethodsOfClassCommand.AddGlobalOption(verbosityOption);
            publicMethodsOfClassCommand.AddGlobalOption(recursionThresholdOption);
            publicMethodsOfClassCommand.AddGlobalOption(explorationModeOption);
=======

            publicMethodsOfClassCommand.SetHandler(context =>
            {
                var parseResult = context.ParseResult;
                var output = parseResult.GetValueForOption(outputOption);
                Debug.Assert(output is not null);
                PublicMethodsOfTypeHandler(
                    parseResult.GetValueForArgument(assemblyPathArgument),
                    parseResult.GetValueForArgument(classArgument),
                    parseResult.GetValueForOption(timeoutOption),
                    parseResult.GetValueForOption(solverTimeoutOption),
                    output,
                    parseResult.GetValueForOption(renderTestsOption),
                    parseResult.GetValueForOption(runTestsOption),
                    parseResult.GetValueForOption(searchStrategyOption),
                    parseResult.GetValueForOption(verbosityOption),
                    parseResult.GetValueForOption(recursionThresholdOption),
                    parseResult.GetValueForOption(explorationModeOption)
                );
            });

>>>>>>> 1d07f2e8
            var specificMethodCommand =
                new Command("--method", "Try to resolve and generate unit test coverage for the specified method");
            rootCommand.AddCommand(specificMethodCommand);
            var methodArgument = new Argument<string>("method-name");
            specificMethodCommand.AddArgument(methodArgument);
            specificMethodCommand.AddArgument(assemblyPathArgument);
<<<<<<< HEAD
            specificMethodCommand.AddGlobalOption(timeoutOption);
            specificMethodCommand.AddGlobalOption(pathToModelOption);
            specificMethodCommand.AddGlobalOption(solverTimeoutOption);
            specificMethodCommand.AddGlobalOption(outputOption);
            specificMethodCommand.AddGlobalOption(renderTestsOption);
            specificMethodCommand.AddGlobalOption(runTestsOption);
            specificMethodCommand.AddGlobalOption(searchStrategyOption);
            specificMethodCommand.AddGlobalOption(verbosityOption);
            specificMethodCommand.AddGlobalOption(recursionThresholdOption);
            specificMethodCommand.AddGlobalOption(explorationModeOption);
=======
            specificMethodCommand.AddOption(checkCoverageOption);

            specificMethodCommand.SetHandler(context =>
            {
                var parseResult = context.ParseResult;
                var output = parseResult.GetValueForOption(outputOption);
                Debug.Assert(output is not null);
                SpecificMethodHandler(
                    parseResult.GetValueForArgument(assemblyPathArgument),
                    parseResult.GetValueForArgument(methodArgument),
                    parseResult.GetValueForOption(timeoutOption),
                    parseResult.GetValueForOption(solverTimeoutOption),
                    output,
                    parseResult.GetValueForOption(renderTestsOption),
                    parseResult.GetValueForOption(runTestsOption),
                    parseResult.GetValueForOption(checkCoverageOption),
                    parseResult.GetValueForOption(searchStrategyOption),
                    parseResult.GetValueForOption(verbosityOption),
                    parseResult.GetValueForOption(recursionThresholdOption),
                    parseResult.GetValueForOption(explorationModeOption)
                );
            });

>>>>>>> 1d07f2e8
            var namespaceCommand =
                new Command("--namespace", "Try to resolve and generate unit test coverage for all public methods of specified namespace");
            rootCommand.AddCommand(namespaceCommand);
            var namespaceArgument = new Argument<string>("namespace-name");
            namespaceCommand.AddArgument(namespaceArgument);
            namespaceCommand.AddArgument(assemblyPathArgument);
<<<<<<< HEAD
            namespaceCommand.AddGlobalOption(timeoutOption);
            namespaceCommand.AddGlobalOption(pathToModelOption);
            namespaceCommand.AddGlobalOption(solverTimeoutOption);
            namespaceCommand.AddGlobalOption(outputOption);
            namespaceCommand.AddGlobalOption(renderTestsOption);
            namespaceCommand.AddGlobalOption(runTestsOption);
            namespaceCommand.AddGlobalOption(searchStrategyOption);
            namespaceCommand.AddGlobalOption(verbosityOption);
            namespaceCommand.AddGlobalOption(recursionThresholdOption);
            namespaceCommand.AddGlobalOption(explorationModeOption);

            rootCommand.Description = "Symbolic execution engine for .NET";

            entryPointCommand.Handler = CommandHandler.Create<FileInfo, string[], int, string, int, DirectoryInfo, bool, bool, bool, SearchStrategy, Verbosity, uint, ExplorationMode>(
                (assemblyPath, args, timeout, pathToModel, solverTimeout, output, unknownArgs, renderTests, runTests, strat, verbosity, recursionThreshold, explorationMode) =>
                {
                    var assembly = TryLoadAssembly(assemblyPath);
                    var inputArgs = unknownArgs ? null : args;
                    var options =
                        new VSharpOptions(
                            timeout: timeout,
                            solverTimeout: solverTimeout,
                            outputDirectory: output.FullName,
                            renderTests: renderTests,
                            searchStrategy: strat,
                            verbosity: verbosity,
                            recursionThreshold: recursionThreshold,
                            explorationMode: explorationMode,
                            pathToModel: pathToModel);

                    if (assembly == null) return;

                    if (runTests)
                    {
                        TestGenerator.CoverAndRun(assembly, inputArgs, out var statistics, options);
                        PostProcess(statistics);
                    }
                    else PostProcess(TestGenerator.Cover(assembly, inputArgs, options));
                });

            allPublicMethodsCommand.Handler = CommandHandler.Create<FileInfo, int, string, int, DirectoryInfo, bool, bool, bool, SearchStrategy, Verbosity, uint, ExplorationMode>(
                (assemblyPath, timeout, pathToModel, solverTimeout, output, renderTests, runTests, singleFile, strat, verbosity, recursionThreshold, explorationMode) =>
                {
                    var assembly = TryLoadAssembly(assemblyPath);
                    var options =
                        new VSharpOptions(
                            timeout: timeout,
                            solverTimeout: solverTimeout,
                            outputDirectory: output.FullName,
                            renderTests: renderTests,
                            searchStrategy: strat,
                            verbosity: verbosity,
                            recursionThreshold: recursionThreshold,
                            explorationMode: explorationMode,
                            pathToModel: pathToModel);

                    if (assembly == null) return;

                    if (runTests)
                    {
                        TestGenerator.CoverAndRun(assembly, out var statistics, options);
                        PostProcess(statistics);
                    }
                    else PostProcess(TestGenerator.Cover(assembly, options));
                });

            publicMethodsOfClassCommand.Handler = CommandHandler.Create<string, FileInfo, int, string, int, DirectoryInfo, bool, bool, SearchStrategy, Verbosity, uint, ExplorationMode>(
                (className, assemblyPath, timeout, pathToModel, solverTimeout, output, renderTests, runTests, strat, verbosity, recursionThreshold, explorationMode) =>
                {
                    var assembly = TryLoadAssembly(assemblyPath);
                    if (assembly == null) return;

                    var type = assembly.ResolveType(className);
                    if (type == null)
                    {
                        Console.Error.WriteLine($"Cannot find type with name {className} in assembly {assembly.Location}");
                        return;
                    }

                    var options =
                        new VSharpOptions(
                            timeout: timeout,
                            solverTimeout: solverTimeout,
                            outputDirectory: output.FullName,
                            renderTests: renderTests,
                            searchStrategy: strat,
                            verbosity: verbosity,
                            recursionThreshold: recursionThreshold,
                            explorationMode: explorationMode,
                            pathToModel: pathToModel);

                    if (runTests)
                    {
                        TestGenerator.CoverAndRun(type, out var statistics, options);
                        PostProcess(statistics);
                    }
                    else PostProcess(TestGenerator.Cover(type, options));
                });

            specificMethodCommand.Handler = CommandHandler.Create<string, FileInfo, int, string, int, DirectoryInfo, bool, bool, SearchStrategy, Verbosity, uint, ExplorationMode>(
                (methodName, assemblyPath, timeout, pathToModel, solverTimeout, output, renderTests, runTests, strat, verbosity, recursionThreshold, explorationMode) =>
                {
                    var assembly = TryLoadAssembly(assemblyPath);
                    if (assembly == null) return;

                    MethodBase? method;

                    if (int.TryParse(methodName, out var methodToken))
                    {
                        method = assembly.ResolveMethod(methodToken);

                        if (method == null)
                        {
                            Console.Error.WriteLine($"Cannot find method with token {methodToken} in assembly {assembly.Location}");
                            return;
                        }
                    }
                    else
                    {
                        method = assembly.ResolveMethod(methodName);

                        if (method == null)
                        {
                            Console.Error.WriteLine($"Cannot find method with name {methodName} in assembly {assembly.Location}");
                            return;
                        }
                    }

                    var options =
                        new VSharpOptions(
                            timeout: timeout,
                            solverTimeout: solverTimeout,
                            outputDirectory: output.FullName,
                            renderTests: renderTests,
                            searchStrategy: strat,
                            verbosity: verbosity,
                            recursionThreshold: recursionThreshold,
                            explorationMode: explorationMode,
                            pathToModel: pathToModel);

                    if (runTests)
                    {
                        TestGenerator.CoverAndRun(method, out var statistics, options);
                        PostProcess(statistics);
                    }
                    else PostProcess(TestGenerator.Cover(method, options));
                });

            namespaceCommand.Handler = CommandHandler.Create<string, FileInfo, int, string, int, DirectoryInfo, bool, bool, SearchStrategy, Verbosity, uint, ExplorationMode>(
                (namespaceName, assemblyPath, timeout, pathToModel, solverTimeout, output, renderTests, runTests, strat, verbosity, recursionThreshold, explorationMode) =>
                {
                    var assembly = TryLoadAssembly(assemblyPath);
                    if (assembly == null) return;

                    var namespaceTypes = assembly.ResolveNamespace(namespaceName).ToArray();
                    if (namespaceTypes.Length == 0)
                    {
                        Console.Error.WriteLine($"Cannot find any types in namespace {namespaceName}");
                        return;
                    }

                    var options =
                        new VSharpOptions(
                            timeout: timeout,
                            solverTimeout: solverTimeout,
                            outputDirectory: output.FullName,
                            renderTests: renderTests,
                            searchStrategy: strat,
                            verbosity: verbosity,
                            recursionThreshold: recursionThreshold,
                            explorationMode: explorationMode,
                            pathToModel: pathToModel);
                    if (runTests)
                    {
                        TestGenerator.CoverAndRun(namespaceTypes, out var statistics, options);
                        PostProcess(statistics);
                    }
                    else PostProcess(TestGenerator.Cover(namespaceTypes, options));
                });
=======

            namespaceCommand.SetHandler(context =>
            {
                var parseResult = context.ParseResult;
                var output = parseResult.GetValueForOption(outputOption);
                Debug.Assert(output is not null);
                NamespaceHandler(
                    parseResult.GetValueForArgument(assemblyPathArgument),
                    parseResult.GetValueForArgument(namespaceArgument),
                    parseResult.GetValueForOption(timeoutOption),
                    parseResult.GetValueForOption(solverTimeoutOption),
                    output,
                    parseResult.GetValueForOption(renderTestsOption),
                    parseResult.GetValueForOption(runTestsOption),
                    parseResult.GetValueForOption(searchStrategyOption),
                    parseResult.GetValueForOption(verbosityOption),
                    parseResult.GetValueForOption(recursionThresholdOption),
                    parseResult.GetValueForOption(explorationModeOption)
                );
            });
>>>>>>> 1d07f2e8

            return rootCommand.Invoke(args);
        }
    }
}<|MERGE_RESOLUTION|>--- conflicted
+++ resolved
@@ -137,7 +137,8 @@
             SearchStrategy strat,
             Verbosity verbosity,
             uint recursionThreshold,
-            ExplorationMode explorationMode)
+            ExplorationMode explorationMode,
+            string pathToModel)
         {
             var assembly = TryLoadAssembly(assemblyPath);
             var inputArgs = unknownArgs ? null : args;
@@ -150,7 +151,8 @@
                     searchStrategy: strat,
                     verbosity: verbosity,
                     recursionThreshold: recursionThreshold,
-                    explorationMode: explorationMode);
+                    explorationMode: explorationMode,
+                    pathToModel: pathToModel);
 
             if (assembly == null) return;
 
@@ -172,7 +174,8 @@
             SearchStrategy strat,
             Verbosity verbosity,
             uint recursionThreshold,
-            ExplorationMode explorationMode)
+            ExplorationMode explorationMode,
+            string pathToModel)
         {
             var assembly = TryLoadAssembly(assemblyPath);
             var options =
@@ -184,7 +187,8 @@
                     searchStrategy: strat,
                     verbosity: verbosity,
                     recursionThreshold: recursionThreshold,
-                    explorationMode: explorationMode);
+                    explorationMode: explorationMode,
+                    pathToModel: pathToModel);
 
             if (assembly == null) return;
 
@@ -207,7 +211,8 @@
             SearchStrategy strat,
             Verbosity verbosity,
             uint recursionThreshold,
-            ExplorationMode explorationMode)
+            ExplorationMode explorationMode,
+            string pathToModel)
         {
             var assembly = TryLoadAssembly(assemblyPath);
             if (assembly == null) return;
@@ -228,7 +233,8 @@
                     searchStrategy: strat,
                     verbosity: verbosity,
                     recursionThreshold: recursionThreshold,
-                    explorationMode: explorationMode);
+                    explorationMode: explorationMode,
+                    pathToModel: pathToModel);
 
             Statistics statistics;
             if (runTests)
@@ -250,7 +256,8 @@
             SearchStrategy strat,
             Verbosity verbosity,
             uint recursionThreshold,
-            ExplorationMode explorationMode)
+            ExplorationMode explorationMode,
+            string pathToModel)
         {
             var assembly = TryLoadAssembly(assemblyPath);
             if (assembly == null) return;
@@ -287,7 +294,8 @@
                     searchStrategy: strat,
                     verbosity: verbosity,
                     recursionThreshold: recursionThreshold,
-                    explorationMode: explorationMode);
+                    explorationMode: explorationMode,
+                    pathToModel: pathToModel);
 
             Statistics statistics;
             if (runTests || checkCoverage)
@@ -308,7 +316,8 @@
             SearchStrategy strat,
             Verbosity verbosity,
             uint recursionThreshold,
-            ExplorationMode explorationMode)
+            ExplorationMode explorationMode,
+            string pathToModel)
         {
             var assembly = TryLoadAssembly(assemblyPath);
             if (assembly == null) return;
@@ -329,7 +338,8 @@
                     searchStrategy: strat,
                     verbosity: verbosity,
                     recursionThreshold: recursionThreshold,
-                    explorationMode: explorationMode);
+                    explorationMode: explorationMode,
+                    pathToModel: pathToModel);
 
             Statistics statistics;
             if (runTests)
@@ -398,6 +408,7 @@
             rootCommand.AddGlobalOption(verbosityOption);
             rootCommand.AddGlobalOption(recursionThresholdOption);
             rootCommand.AddGlobalOption(explorationModeOption);
+            rootCommand.AddGlobalOption(pathToModelOption);
 
             var entryPointCommand =
                 new Command("--entry-point", "Generate test coverage from the entry point of assembly (assembly must contain Main method)");
@@ -408,15 +419,7 @@
                 description: "Force engine to generate various input console arguments");
             rootCommand.AddCommand(entryPointCommand);
             entryPointCommand.AddArgument(assemblyPathArgument);
-<<<<<<< HEAD
-            entryPointCommand.AddArgument(concreteArguments);
-            entryPointCommand.AddGlobalOption(timeoutOption);
-            entryPointCommand.AddGlobalOption(pathToModelOption);
-            entryPointCommand.AddGlobalOption(solverTimeoutOption);
-            entryPointCommand.AddGlobalOption(outputOption);
-=======
             entryPointCommand.AddArgument(argsArgument);
->>>>>>> 1d07f2e8
             entryPointCommand.AddOption(unknownArgsOption);
             entryPointCommand.SetHandler(context =>
             {
@@ -435,7 +438,8 @@
                     parseResult.GetValueForOption(searchStrategyOption),
                     parseResult.GetValueForOption(verbosityOption),
                     parseResult.GetValueForOption(recursionThresholdOption),
-                    parseResult.GetValueForOption(explorationModeOption)
+                    parseResult.GetValueForOption(explorationModeOption),
+                parseResult.GetValueForOption(pathToModelOption)
                 );
             });
 
@@ -443,15 +447,6 @@
                 new Command("--all-public-methods", "Generate unit tests for all public methods of all public classes of assembly");
             rootCommand.AddCommand(allPublicMethodsCommand);
             allPublicMethodsCommand.AddArgument(assemblyPathArgument);
-<<<<<<< HEAD
-            allPublicMethodsCommand.AddGlobalOption(timeoutOption);
-            allPublicMethodsCommand.AddGlobalOption(pathToModelOption);
-            allPublicMethodsCommand.AddGlobalOption(solverTimeoutOption);
-            allPublicMethodsCommand.AddGlobalOption(outputOption);
-            allPublicMethodsCommand.AddGlobalOption(renderTestsOption);
-            allPublicMethodsCommand.AddGlobalOption(runTestsOption);
-=======
->>>>>>> 1d07f2e8
             allPublicMethodsCommand.AddOption(singleFileOption);
 
             allPublicMethodsCommand.SetHandler(context =>
@@ -469,7 +464,8 @@
                     parseResult.GetValueForOption(searchStrategyOption),
                     parseResult.GetValueForOption(verbosityOption),
                     parseResult.GetValueForOption(recursionThresholdOption),
-                    parseResult.GetValueForOption(explorationModeOption)
+                    parseResult.GetValueForOption(explorationModeOption),
+                    parseResult.GetValueForOption(pathToModelOption)
                 );
             });
 
@@ -479,18 +475,6 @@
             var classArgument = new Argument<string>("class-name");
             publicMethodsOfClassCommand.AddArgument(classArgument);
             publicMethodsOfClassCommand.AddArgument(assemblyPathArgument);
-<<<<<<< HEAD
-            publicMethodsOfClassCommand.AddGlobalOption(timeoutOption);
-            publicMethodsOfClassCommand.AddGlobalOption(pathToModelOption);
-            publicMethodsOfClassCommand.AddGlobalOption(solverTimeoutOption);
-            publicMethodsOfClassCommand.AddGlobalOption(outputOption);
-            publicMethodsOfClassCommand.AddGlobalOption(renderTestsOption);
-            publicMethodsOfClassCommand.AddGlobalOption(runTestsOption);
-            publicMethodsOfClassCommand.AddGlobalOption(searchStrategyOption);
-            publicMethodsOfClassCommand.AddGlobalOption(verbosityOption);
-            publicMethodsOfClassCommand.AddGlobalOption(recursionThresholdOption);
-            publicMethodsOfClassCommand.AddGlobalOption(explorationModeOption);
-=======
 
             publicMethodsOfClassCommand.SetHandler(context =>
             {
@@ -508,29 +492,17 @@
                     parseResult.GetValueForOption(searchStrategyOption),
                     parseResult.GetValueForOption(verbosityOption),
                     parseResult.GetValueForOption(recursionThresholdOption),
-                    parseResult.GetValueForOption(explorationModeOption)
+                    parseResult.GetValueForOption(explorationModeOption),
+                    parseResult.GetValueForOption(pathToModelOption)
                 );
             });
 
->>>>>>> 1d07f2e8
             var specificMethodCommand =
                 new Command("--method", "Try to resolve and generate unit test coverage for the specified method");
             rootCommand.AddCommand(specificMethodCommand);
             var methodArgument = new Argument<string>("method-name");
             specificMethodCommand.AddArgument(methodArgument);
             specificMethodCommand.AddArgument(assemblyPathArgument);
-<<<<<<< HEAD
-            specificMethodCommand.AddGlobalOption(timeoutOption);
-            specificMethodCommand.AddGlobalOption(pathToModelOption);
-            specificMethodCommand.AddGlobalOption(solverTimeoutOption);
-            specificMethodCommand.AddGlobalOption(outputOption);
-            specificMethodCommand.AddGlobalOption(renderTestsOption);
-            specificMethodCommand.AddGlobalOption(runTestsOption);
-            specificMethodCommand.AddGlobalOption(searchStrategyOption);
-            specificMethodCommand.AddGlobalOption(verbosityOption);
-            specificMethodCommand.AddGlobalOption(recursionThresholdOption);
-            specificMethodCommand.AddGlobalOption(explorationModeOption);
-=======
             specificMethodCommand.AddOption(checkCoverageOption);
 
             specificMethodCommand.SetHandler(context =>
@@ -550,198 +522,17 @@
                     parseResult.GetValueForOption(searchStrategyOption),
                     parseResult.GetValueForOption(verbosityOption),
                     parseResult.GetValueForOption(recursionThresholdOption),
-                    parseResult.GetValueForOption(explorationModeOption)
+                    parseResult.GetValueForOption(explorationModeOption),
+                    parseResult.GetValueForOption(pathToModelOption)
                 );
             });
 
->>>>>>> 1d07f2e8
             var namespaceCommand =
                 new Command("--namespace", "Try to resolve and generate unit test coverage for all public methods of specified namespace");
             rootCommand.AddCommand(namespaceCommand);
             var namespaceArgument = new Argument<string>("namespace-name");
             namespaceCommand.AddArgument(namespaceArgument);
             namespaceCommand.AddArgument(assemblyPathArgument);
-<<<<<<< HEAD
-            namespaceCommand.AddGlobalOption(timeoutOption);
-            namespaceCommand.AddGlobalOption(pathToModelOption);
-            namespaceCommand.AddGlobalOption(solverTimeoutOption);
-            namespaceCommand.AddGlobalOption(outputOption);
-            namespaceCommand.AddGlobalOption(renderTestsOption);
-            namespaceCommand.AddGlobalOption(runTestsOption);
-            namespaceCommand.AddGlobalOption(searchStrategyOption);
-            namespaceCommand.AddGlobalOption(verbosityOption);
-            namespaceCommand.AddGlobalOption(recursionThresholdOption);
-            namespaceCommand.AddGlobalOption(explorationModeOption);
-
-            rootCommand.Description = "Symbolic execution engine for .NET";
-
-            entryPointCommand.Handler = CommandHandler.Create<FileInfo, string[], int, string, int, DirectoryInfo, bool, bool, bool, SearchStrategy, Verbosity, uint, ExplorationMode>(
-                (assemblyPath, args, timeout, pathToModel, solverTimeout, output, unknownArgs, renderTests, runTests, strat, verbosity, recursionThreshold, explorationMode) =>
-                {
-                    var assembly = TryLoadAssembly(assemblyPath);
-                    var inputArgs = unknownArgs ? null : args;
-                    var options =
-                        new VSharpOptions(
-                            timeout: timeout,
-                            solverTimeout: solverTimeout,
-                            outputDirectory: output.FullName,
-                            renderTests: renderTests,
-                            searchStrategy: strat,
-                            verbosity: verbosity,
-                            recursionThreshold: recursionThreshold,
-                            explorationMode: explorationMode,
-                            pathToModel: pathToModel);
-
-                    if (assembly == null) return;
-
-                    if (runTests)
-                    {
-                        TestGenerator.CoverAndRun(assembly, inputArgs, out var statistics, options);
-                        PostProcess(statistics);
-                    }
-                    else PostProcess(TestGenerator.Cover(assembly, inputArgs, options));
-                });
-
-            allPublicMethodsCommand.Handler = CommandHandler.Create<FileInfo, int, string, int, DirectoryInfo, bool, bool, bool, SearchStrategy, Verbosity, uint, ExplorationMode>(
-                (assemblyPath, timeout, pathToModel, solverTimeout, output, renderTests, runTests, singleFile, strat, verbosity, recursionThreshold, explorationMode) =>
-                {
-                    var assembly = TryLoadAssembly(assemblyPath);
-                    var options =
-                        new VSharpOptions(
-                            timeout: timeout,
-                            solverTimeout: solverTimeout,
-                            outputDirectory: output.FullName,
-                            renderTests: renderTests,
-                            searchStrategy: strat,
-                            verbosity: verbosity,
-                            recursionThreshold: recursionThreshold,
-                            explorationMode: explorationMode,
-                            pathToModel: pathToModel);
-
-                    if (assembly == null) return;
-
-                    if (runTests)
-                    {
-                        TestGenerator.CoverAndRun(assembly, out var statistics, options);
-                        PostProcess(statistics);
-                    }
-                    else PostProcess(TestGenerator.Cover(assembly, options));
-                });
-
-            publicMethodsOfClassCommand.Handler = CommandHandler.Create<string, FileInfo, int, string, int, DirectoryInfo, bool, bool, SearchStrategy, Verbosity, uint, ExplorationMode>(
-                (className, assemblyPath, timeout, pathToModel, solverTimeout, output, renderTests, runTests, strat, verbosity, recursionThreshold, explorationMode) =>
-                {
-                    var assembly = TryLoadAssembly(assemblyPath);
-                    if (assembly == null) return;
-
-                    var type = assembly.ResolveType(className);
-                    if (type == null)
-                    {
-                        Console.Error.WriteLine($"Cannot find type with name {className} in assembly {assembly.Location}");
-                        return;
-                    }
-
-                    var options =
-                        new VSharpOptions(
-                            timeout: timeout,
-                            solverTimeout: solverTimeout,
-                            outputDirectory: output.FullName,
-                            renderTests: renderTests,
-                            searchStrategy: strat,
-                            verbosity: verbosity,
-                            recursionThreshold: recursionThreshold,
-                            explorationMode: explorationMode,
-                            pathToModel: pathToModel);
-
-                    if (runTests)
-                    {
-                        TestGenerator.CoverAndRun(type, out var statistics, options);
-                        PostProcess(statistics);
-                    }
-                    else PostProcess(TestGenerator.Cover(type, options));
-                });
-
-            specificMethodCommand.Handler = CommandHandler.Create<string, FileInfo, int, string, int, DirectoryInfo, bool, bool, SearchStrategy, Verbosity, uint, ExplorationMode>(
-                (methodName, assemblyPath, timeout, pathToModel, solverTimeout, output, renderTests, runTests, strat, verbosity, recursionThreshold, explorationMode) =>
-                {
-                    var assembly = TryLoadAssembly(assemblyPath);
-                    if (assembly == null) return;
-
-                    MethodBase? method;
-
-                    if (int.TryParse(methodName, out var methodToken))
-                    {
-                        method = assembly.ResolveMethod(methodToken);
-
-                        if (method == null)
-                        {
-                            Console.Error.WriteLine($"Cannot find method with token {methodToken} in assembly {assembly.Location}");
-                            return;
-                        }
-                    }
-                    else
-                    {
-                        method = assembly.ResolveMethod(methodName);
-
-                        if (method == null)
-                        {
-                            Console.Error.WriteLine($"Cannot find method with name {methodName} in assembly {assembly.Location}");
-                            return;
-                        }
-                    }
-
-                    var options =
-                        new VSharpOptions(
-                            timeout: timeout,
-                            solverTimeout: solverTimeout,
-                            outputDirectory: output.FullName,
-                            renderTests: renderTests,
-                            searchStrategy: strat,
-                            verbosity: verbosity,
-                            recursionThreshold: recursionThreshold,
-                            explorationMode: explorationMode,
-                            pathToModel: pathToModel);
-
-                    if (runTests)
-                    {
-                        TestGenerator.CoverAndRun(method, out var statistics, options);
-                        PostProcess(statistics);
-                    }
-                    else PostProcess(TestGenerator.Cover(method, options));
-                });
-
-            namespaceCommand.Handler = CommandHandler.Create<string, FileInfo, int, string, int, DirectoryInfo, bool, bool, SearchStrategy, Verbosity, uint, ExplorationMode>(
-                (namespaceName, assemblyPath, timeout, pathToModel, solverTimeout, output, renderTests, runTests, strat, verbosity, recursionThreshold, explorationMode) =>
-                {
-                    var assembly = TryLoadAssembly(assemblyPath);
-                    if (assembly == null) return;
-
-                    var namespaceTypes = assembly.ResolveNamespace(namespaceName).ToArray();
-                    if (namespaceTypes.Length == 0)
-                    {
-                        Console.Error.WriteLine($"Cannot find any types in namespace {namespaceName}");
-                        return;
-                    }
-
-                    var options =
-                        new VSharpOptions(
-                            timeout: timeout,
-                            solverTimeout: solverTimeout,
-                            outputDirectory: output.FullName,
-                            renderTests: renderTests,
-                            searchStrategy: strat,
-                            verbosity: verbosity,
-                            recursionThreshold: recursionThreshold,
-                            explorationMode: explorationMode,
-                            pathToModel: pathToModel);
-                    if (runTests)
-                    {
-                        TestGenerator.CoverAndRun(namespaceTypes, out var statistics, options);
-                        PostProcess(statistics);
-                    }
-                    else PostProcess(TestGenerator.Cover(namespaceTypes, options));
-                });
-=======
 
             namespaceCommand.SetHandler(context =>
             {
@@ -759,10 +550,10 @@
                     parseResult.GetValueForOption(searchStrategyOption),
                     parseResult.GetValueForOption(verbosityOption),
                     parseResult.GetValueForOption(recursionThresholdOption),
-                    parseResult.GetValueForOption(explorationModeOption)
+                    parseResult.GetValueForOption(explorationModeOption),
+                    parseResult.GetValueForOption(pathToModelOption)
                 );
             });
->>>>>>> 1d07f2e8
 
             return rootCommand.Invoke(args);
         }
