using System;
using System.Collections.Generic;
using System.Linq;
using System.Reflection;

namespace VSharp.Test
{
    public class Statistics
    {
        private int _methodsNumber;
        private readonly Dictionary<Type, List<Exception>> _allExceptions = new Dictionary<Type, List<Exception>>();

        private readonly Dictionary<string, List<MethodBase>> _notImplementedExceptions =
            new Dictionary<string, List<MethodBase>>();

        private readonly Dictionary<string, List<MethodBase>> _unreachableExceptions =
            new Dictionary<string, List<MethodBase>>();

        private readonly Dictionary<string, List<MethodBase>> _internalFailExceptions =
            new Dictionary<string, List<MethodBase>>();

        private readonly Dictionary<string, List<MethodBase>> _unhandledExceptions =
            new Dictionary<string, List<MethodBase>>();

        public void SetupBeforeMethod(MethodBase m)
        {
            // UNCOMMENT THIS FOR DEBUGGING AND FINDING METHODS NAME THAT FAILS WITH StackOverflowException
            // METHOD == via binary search try to find vary constant, and just brute force it when range is small

            // const int maxNumber = 2520;
            // if (_methodsNumber > maxNumber)
            // {
            //     return;
            // }
            //
            // if (_methodsNumber == maxNumber - 1)
            // {
            //     Console.WriteLine($@"Got it: {m.Name}");
            // }

            _methodsNumber++;
        }

        public void AddSucceededMethod(MethodBase m)
        {
            Console.WriteLine("DONE: {0}", m);
        }

        public void AddException(Exception e, MethodBase m)
        {
            Type t = e.GetType();
            if (t == typeof(NotImplementedException))
            {
                Console.WriteLine("NotImplementedException in {0} occured: {1}", m, e.StackTrace);
                AddException(_notImplementedExceptions, e, m);
            }
            else if (t == typeof(UnreachableException))
            {
                Console.WriteLine("Unreachable Exception in {0} occured: {1}", m, e.Message);
                AddException(_unreachableExceptions, e, m);
            }
            else if (t == typeof(InternalException))
            {
                Console.WriteLine("InternalFail Exception in {0} occured: {1}", m, e.Message);
                AddException(_internalFailExceptions, e, m);
            }
            else
            {
                Console.WriteLine($@"Unhandled Exception occured:
                                      method = {m.Name}
                                      message = {e.Message}
                                      StackTrace: {e.StackTrace}");
                AddException(_unhandledExceptions, e, m);
            }
        }

        private void Print(Type type, string exceptionName, Dictionary<string, List<MethodBase>> exceptions)
        {
            if (_allExceptions.ContainsKey(type))
            {
                Console.WriteLine(exceptionName + "Exceptions");
                Console.WriteLine($"INFO: {exceptionName} number: {_allExceptions[type].Count.ToString()}");
                Console.WriteLine($"INFO: {exceptionName} Types: {exceptions.Keys.Count.ToString()}");
                foreach (var message in exceptions.Keys.OrderByDescending(message => exceptions[message].Count))
                {
                    Console.WriteLine(message);
                    Console.WriteLine("CNT = " + exceptions[message].Count);
<<<<<<< HEAD
                    string fullName = Reflection.fullMethodName(exceptions[message][0]);
=======
                    string fullName = Reflection.getFullMethodName(exceptions[message][0]);
>>>>>>> 3ef5d465
                    Console.WriteLine($@"Method For Debugging = {fullName}");
                    Console.WriteLine("");
                }
                Console.WriteLine("END");
            }
            else
            {
                Console.WriteLine("No " + exceptionName + " exceptions found");
            }
        }

        public void PrintExceptionsStats()
        {
            Console.WriteLine($"INFO: exceptions types number: {_allExceptions.Keys.Count.ToString()}");
            Console.WriteLine($"INFO: methods number: {_methodsNumber}");
            Print(typeof(NotImplementedException), "NOT_IMPL ", _notImplementedExceptions);
            Print(typeof(UnreachableException), "UNREACHABLE ", _unreachableExceptions);
            Print(typeof(InternalException), "Internal ", _internalFailExceptions);
        }

        private void AddException(Dictionary<string, List<MethodBase>> exceptions, Exception e, MethodBase m)
        {
            Type t = e.GetType();
            if (!_allExceptions.ContainsKey(t))
            {
                _allExceptions[t] = new List<Exception>();
            }

            _allExceptions[t].Add(e);
            string stackTrace = e.StackTrace;
            if (stackTrace == null)
            {
                Console.WriteLine($@"While analyzing {m.Name} occured exception with null stackTrace");
                return;
            }

            if (!exceptions.ContainsKey(stackTrace))
            {
                exceptions[stackTrace] = new List<MethodBase>();
            }

            exceptions[stackTrace].Add(m);
        }
    }
}<|MERGE_RESOLUTION|>--- conflicted
+++ resolved
@@ -85,11 +85,7 @@
                 {
                     Console.WriteLine(message);
                     Console.WriteLine("CNT = " + exceptions[message].Count);
-<<<<<<< HEAD
-                    string fullName = Reflection.fullMethodName(exceptions[message][0]);
-=======
                     string fullName = Reflection.getFullMethodName(exceptions[message][0]);
->>>>>>> 3ef5d465
                     Console.WriteLine($@"Method For Debugging = {fullName}");
                     Console.WriteLine("");
                 }
