--- conflicted
+++ resolved
@@ -163,14 +163,9 @@
                 , "StaticMembers"
                 , "TryCatch"
 //                , "Lists"
-<<<<<<< HEAD
                 , "Typecast"
                 , "Generic"
-=======
-//                , "Typecast"
-//                , "Generic"
-//                , "Strings"
->>>>>>> b89c9c78
+                , "Strings"
                 , "Foo"
                 , "GenericInitialize"
                 , "Bag"
