--- conflicted
+++ resolved
@@ -462,20 +462,12 @@
                         checkAttributes: _checkAttributes,
                         stopOnCoverageAchieved: _expectedCoverage ?? -1,
                         randomSeed: _randomSeed,
-<<<<<<< HEAD
                         stepsLimit: _stepsLimit,
                         oracle:null,
                         coverageToSwitchToAI:0,
                         stepsToPlay:0,
                         serialize:_serialize,
                         pathToSerialize:_pathToSerialize
-                            );
-                    using var explorer = new SILI(_options);
-                    Application.reset();
-                    explorer.Reset(FSharpList<Method>.Empty);
-                    explorer.Interpret(
-=======
-                        stepsLimit: _stepsLimit
                     );
 
                     var fuzzerOptions = new FuzzerOptions(
@@ -499,7 +491,6 @@
 
                     using var explorer = new Explorer.Explorer(explorationOptions, new Reporter(unitTests));
                     explorer.StartExploration(
->>>>>>> 70896165
                         new [] { exploredMethodInfo },
                         global::System.Array.Empty<Tuple<MethodBase, string[]>>()
                     );
