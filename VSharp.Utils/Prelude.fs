﻿namespace VSharp

[<AutoOpen>]
module public Prelude =
    let public internalfail message = "Internal error: " + message |> failwith
    let public internalfailf format = Printf.ksprintf internalfail format
    let inline public __notImplemented__() = raise (new System.NotImplementedException())
    let inline public __unreachable__() = internalfail "unreachable branch hit!"

    let inline public toString x = x.ToString()
    let inline public join s (ss : seq<string>) = System.String.Join(s, ss)

<<<<<<< HEAD
    let inline public always x _ = x

    let inline public cons x xs = x :: xs
    let inline public optCons xs = function
        | Some x -> x::xs
        | None -> xs

    let inline public withFst x = fun y -> (x, y)
    let inline public withSnd y = fun x -> (x, y)
    let inline public makePair x y = (x, y)

    let public mapfst f (x, y) = (f x, y)
    let public mapsnd f (x, y) = (x, f y)

    let inline fst3 (x, _, _) = x
    let inline snd3 (_, y, _) = y
    let inline thd3 (_, _, z) = z

    let inline public (|?) lhs rhs =
        if lhs = null then rhs else lhs
    let inline public (|??) lhs rhs =
        match lhs with
        | Some x -> x
        | None -> rhs
    let inline public (||??) (lhs : 'a option) (rhs : 'a Lazy) =
        match lhs with
        | Some x -> x
        | None -> rhs.Force()
=======
    let public always x _ = x

    let inline public cons x xs = x :: xs

    let public withFst x = fun y -> (x, y)
    let public withSnd y = fun x -> (x, y)
    let inline public makePair x y = (x, y)

    let inline public fst3 (x, _, _) = x
    let inline public snd3 (_, y, _) = y
    let inline public thd3 (_, _, z) = z

    let inline public (|?) lhs rhs = if lhs = null then rhs else lhs
    let inline public (|??) lhs rhs = Option.defaultValue rhs lhs
>>>>>>> 4140c31b
<|MERGE_RESOLUTION|>--- conflicted
+++ resolved
@@ -10,8 +10,7 @@
     let inline public toString x = x.ToString()
     let inline public join s (ss : seq<string>) = System.String.Join(s, ss)
 
-<<<<<<< HEAD
-    let inline public always x _ = x
+    let public always x _ = x
 
     let inline public cons x xs = x :: xs
     let inline public optCons xs = function
@@ -25,9 +24,9 @@
     let public mapfst f (x, y) = (f x, y)
     let public mapsnd f (x, y) = (x, f y)
 
-    let inline fst3 (x, _, _) = x
-    let inline snd3 (_, y, _) = y
-    let inline thd3 (_, _, z) = z
+    let inline public fst3 (x, _, _) = x
+    let inline public snd3 (_, y, _) = y
+    let inline public thd3 (_, _, z) = z
 
     let inline public (|?) lhs rhs =
         if lhs = null then rhs else lhs
@@ -38,20 +37,4 @@
     let inline public (||??) (lhs : 'a option) (rhs : 'a Lazy) =
         match lhs with
         | Some x -> x
-        | None -> rhs.Force()
-=======
-    let public always x _ = x
-
-    let inline public cons x xs = x :: xs
-
-    let public withFst x = fun y -> (x, y)
-    let public withSnd y = fun x -> (x, y)
-    let inline public makePair x y = (x, y)
-
-    let inline public fst3 (x, _, _) = x
-    let inline public snd3 (_, y, _) = y
-    let inline public thd3 (_, _, z) = z
-
-    let inline public (|?) lhs rhs = if lhs = null then rhs else lhs
-    let inline public (|??) lhs rhs = Option.defaultValue rhs lhs
->>>>>>> 4140c31b
+        | None -> rhs.Force()